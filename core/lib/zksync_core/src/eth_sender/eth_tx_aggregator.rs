--- conflicted
+++ resolved
@@ -414,11 +414,7 @@
         &self,
         op: &AggregatedOperation,
         contracts_are_pre_boojum: bool,
-<<<<<<< HEAD
-    ) -> (Vec<u8>, Option<Vec<u8>>) {
-=======
     ) -> TxData {
->>>>>>> 41ba7311
         let operation_is_pre_boojum = op.protocol_version().is_pre_boojum();
 
         // For "commit" and "prove" operations it's necessary that the contracts are of the same version as L1 batches are.
@@ -464,16 +460,12 @@
             }
         };
 
-<<<<<<< HEAD
-        (calldata, None)
-=======
         // EIP4844 transactions for committing batches are not live yet,
         // always return None as a second field for now.
         TxData {
             calldata,
             sidecar: None,
         }
->>>>>>> 41ba7311
     }
 
     pub(super) async fn save_eth_tx(
@@ -484,11 +476,7 @@
     ) -> Result<EthTx, ETHSenderError> {
         let mut transaction = storage.start_transaction().await.unwrap();
         let nonce = self.get_next_nonce(&mut transaction).await?;
-<<<<<<< HEAD
-        let (calldata, blob_tx_sidecar) =
-=======
         let encoded_aggregated_op =
->>>>>>> 41ba7311
             self.encode_aggregated_op(aggregated_op, contracts_are_pre_boojum);
         let l1_batch_number_range = aggregated_op.l1_batch_range();
         let op_type = aggregated_op.get_action_type();
@@ -508,11 +496,7 @@
                 op_type,
                 self.timelock_contract_address,
                 eth_tx_predicted_gas,
-<<<<<<< HEAD
-                blob_tx_sidecar,
-=======
                 encoded_aggregated_op.sidecar,
->>>>>>> 41ba7311
             )
             .await
             .unwrap();
