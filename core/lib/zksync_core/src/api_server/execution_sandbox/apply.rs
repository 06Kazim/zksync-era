--- conflicted
+++ resolved
@@ -330,9 +330,6 @@
         )
     }
 
-<<<<<<< HEAD
-    pub async fn resolve_block_info(
-=======
     pub(crate) fn is_estimate_like(&self) -> bool {
         matches!(
             self.block_id,
@@ -342,8 +339,7 @@
         )
     }
 
-    pub(crate) async fn resolve_block_info(
->>>>>>> 05eee5ea
+    pub async fn resolve_block_info(
         &self,
         connection: &mut StorageProcessor<'_>,
     ) -> anyhow::Result<ResolvedBlockInfo> {
