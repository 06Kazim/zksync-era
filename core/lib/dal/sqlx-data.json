{
  "db": "PostgreSQL",
  "00b88ec7fcf40bb18e0018b7c76f6e1df560ab1e8935564355236e90b6147d2f": {
    "describe": {
      "columns": [],
      "nullable": [],
      "parameters": {
        "Left": [
          "Time",
          "Int8"
        ]
      }
    },
    "query": "\n            UPDATE scheduler_witness_jobs_fri\n            SET\n                status = 'successful',\n                updated_at = NOW(),\n                time_taken = $1\n            WHERE\n                l1_batch_number = $2\n            "
  },
  "012bed5d34240ed28c331c8515c381d82925556a4801f678b8786235d525d784": {
    "describe": {
      "columns": [],
      "nullable": [],
      "parameters": {
        "Left": [
          "Int4",
          "Int8",
          "Int8"
        ]
      }
    },
    "query": "\n                    UPDATE l1_batches\n                    SET\n                        eth_commit_tx_id = $1,\n                        updated_at = NOW()\n                    WHERE\n                        number BETWEEN $2 AND $3\n                    "
  },
  "015350f8d729ef490553550a68f07703b2581dda4fe3c00be6c5422c78980c4b": {
    "describe": {
      "columns": [
        {
          "name": "max?",
          "ordinal": 0,
          "type_info": "Int4"
        }
      ],
      "nullable": [
        null
      ],
      "parameters": {
        "Left": []
      }
    },
    "query": "\n            SELECT\n                MAX(id) AS \"max?\"\n            FROM\n                protocol_versions\n            "
  },
  "01ac5343beb09ec5bd45b39d560e57a83f37da8999849377dfad60b44989be39": {
    "describe": {
      "columns": [
        {
          "name": "id",
          "ordinal": 0,
          "type_info": "Int8"
        },
        {
          "name": "l1_batch_number",
          "ordinal": 1,
          "type_info": "Int8"
        },
        {
          "name": "circuit_id",
          "ordinal": 2,
          "type_info": "Int2"
        },
        {
          "name": "depth",
          "ordinal": 3,
          "type_info": "Int4"
        },
        {
          "name": "status",
          "ordinal": 4,
          "type_info": "Text"
        },
        {
          "name": "attempts",
          "ordinal": 5,
          "type_info": "Int2"
        },
        {
          "name": "aggregations_url",
          "ordinal": 6,
          "type_info": "Text"
        },
        {
          "name": "processing_started_at",
          "ordinal": 7,
          "type_info": "Timestamp"
        },
        {
          "name": "time_taken",
          "ordinal": 8,
          "type_info": "Time"
        },
        {
          "name": "error",
          "ordinal": 9,
          "type_info": "Text"
        },
        {
          "name": "created_at",
          "ordinal": 10,
          "type_info": "Timestamp"
        },
        {
          "name": "updated_at",
          "ordinal": 11,
          "type_info": "Timestamp"
        },
        {
          "name": "number_of_dependent_jobs",
          "ordinal": 12,
          "type_info": "Int4"
        },
        {
          "name": "protocol_version",
          "ordinal": 13,
          "type_info": "Int4"
        },
        {
          "name": "picked_by",
          "ordinal": 14,
          "type_info": "Text"
        }
      ],
      "nullable": [
        false,
        false,
        false,
        false,
        false,
        false,
        true,
        true,
        true,
        true,
        false,
        false,
        true,
        true,
        true
      ],
      "parameters": {
        "Left": [
          "Int4Array",
          "Text"
        ]
      }
    },
    "query": "\n            UPDATE node_aggregation_witness_jobs_fri\n            SET\n                status = 'in_progress',\n                attempts = attempts + 1,\n                updated_at = NOW(),\n                processing_started_at = NOW(),\n                picked_by = $2\n            WHERE\n                id = (\n                    SELECT\n                        id\n                    FROM\n                        node_aggregation_witness_jobs_fri\n                    WHERE\n                        status = 'queued'\n                        AND protocol_version = ANY ($1)\n                    ORDER BY\n                        l1_batch_number ASC,\n                        depth ASC,\n                        id ASC\n                    LIMIT\n                        1\n                    FOR UPDATE\n                        SKIP LOCKED\n                )\n            RETURNING\n                node_aggregation_witness_jobs_fri.*\n            "
  },
  "01e4cde73867da612084c3f6fe882d56bbace9013f1d95ea0926eef1fb48039b": {
    "describe": {
      "columns": [
        {
          "name": "l1_batch_number",
          "ordinal": 0,
          "type_info": "Int8"
        },
        {
          "name": "factory_deps_filepath",
          "ordinal": 1,
          "type_info": "Text"
        },
        {
          "name": "storage_logs_filepaths",
          "ordinal": 2,
          "type_info": "TextArray"
        }
      ],
      "nullable": [
        false,
        false,
        false
      ],
      "parameters": {
        "Left": [
          "Int8"
        ]
      }
    },
    "query": "\n            SELECT\n                l1_batch_number,\n                factory_deps_filepath,\n                storage_logs_filepaths\n            FROM\n                snapshots\n            WHERE\n                l1_batch_number = $1\n            "
  },
  "01f72dfc1eee6360a8ef7809874a1b4ba7fe355ebc02ea49a054aa073ce324ba": {
    "describe": {
      "columns": [],
      "nullable": [],
      "parameters": {
        "Left": [
          "ByteaArray",
          "ByteaArray"
        ]
      }
    },
    "query": "\n            UPDATE storage\n            SET\n                value = u.value\n            FROM\n                UNNEST($1::bytea[], $2::bytea[]) AS u (key, value)\n            WHERE\n                u.key = hashed_key\n            "
  },
  "02285b8d0bc76c8cfd259872ac24f3670813e5a5356ddcb7ac482a0201d045f7": {
    "describe": {
      "columns": [
        {
          "name": "tx_hash",
          "ordinal": 0,
          "type_info": "Bytea"
        },
        {
          "name": "index_in_block",
          "ordinal": 1,
          "type_info": "Int4"
        },
        {
          "name": "l1_batch_tx_index",
          "ordinal": 2,
          "type_info": "Int4"
        },
        {
          "name": "block_number!",
          "ordinal": 3,
          "type_info": "Int8"
        },
        {
          "name": "error",
          "ordinal": 4,
          "type_info": "Varchar"
        },
        {
          "name": "effective_gas_price",
          "ordinal": 5,
          "type_info": "Numeric"
        },
        {
          "name": "initiator_address",
          "ordinal": 6,
          "type_info": "Bytea"
        },
        {
          "name": "transfer_to?",
          "ordinal": 7,
          "type_info": "Jsonb"
        },
        {
          "name": "execute_contract_address?",
          "ordinal": 8,
          "type_info": "Jsonb"
        },
        {
          "name": "tx_format?",
          "ordinal": 9,
          "type_info": "Int4"
        },
        {
          "name": "refunded_gas",
          "ordinal": 10,
          "type_info": "Int8"
        },
        {
          "name": "gas_limit",
          "ordinal": 11,
          "type_info": "Numeric"
        },
        {
          "name": "block_hash",
          "ordinal": 12,
          "type_info": "Bytea"
        },
        {
          "name": "l1_batch_number?",
          "ordinal": 13,
          "type_info": "Int8"
        },
        {
          "name": "contract_address?",
          "ordinal": 14,
          "type_info": "Bytea"
        }
      ],
      "nullable": [
        false,
        true,
        true,
        true,
        true,
        true,
        false,
        null,
        null,
        true,
        false,
        true,
        false,
        true,
        false
      ],
      "parameters": {
        "Left": [
          "Bytea",
          "Bytea",
          "Bytea"
        ]
      }
    },
    "query": "\n                WITH\n                    sl AS (\n                        SELECT\n                            *\n                        FROM\n                            storage_logs\n                        WHERE\n                            storage_logs.address = $1\n                            AND storage_logs.tx_hash = $2\n                        ORDER BY\n                            storage_logs.miniblock_number DESC,\n                            storage_logs.operation_number DESC\n                        LIMIT\n                            1\n                    )\n                SELECT\n                    transactions.hash AS tx_hash,\n                    transactions.index_in_block AS index_in_block,\n                    transactions.l1_batch_tx_index AS l1_batch_tx_index,\n                    transactions.miniblock_number AS \"block_number!\",\n                    transactions.error AS error,\n                    transactions.effective_gas_price AS effective_gas_price,\n                    transactions.initiator_address AS initiator_address,\n                    transactions.data -> 'to' AS \"transfer_to?\",\n                    transactions.data -> 'contractAddress' AS \"execute_contract_address?\",\n                    transactions.tx_format AS \"tx_format?\",\n                    transactions.refunded_gas AS refunded_gas,\n                    transactions.gas_limit AS gas_limit,\n                    miniblocks.hash AS \"block_hash\",\n                    miniblocks.l1_batch_number AS \"l1_batch_number?\",\n                    sl.key AS \"contract_address?\"\n                FROM\n                    transactions\n                    JOIN miniblocks ON miniblocks.number = transactions.miniblock_number\n                    LEFT JOIN sl ON sl.value != $3\n                WHERE\n                    transactions.hash = $2\n                "
  },
  "026ab7dd7407f10074a2966b5eac2563a3e061bcc6505d8c295b1b2517f85f1b": {
    "describe": {
      "columns": [
        {
          "name": "number",
          "ordinal": 0,
          "type_info": "Int8"
        }
      ],
      "nullable": [
        false
      ],
      "parameters": {
        "Left": []
      }
    },
    "query": "\n            SELECT\n                number\n            FROM\n                l1_batches\n                LEFT JOIN eth_txs_history AS prove_tx ON (l1_batches.eth_prove_tx_id = prove_tx.eth_tx_id)\n            WHERE\n                prove_tx.confirmed_at IS NOT NULL\n            ORDER BY\n                number DESC\n            LIMIT\n                1\n            "
  },
  "03c585c7e9f918e608757496088c7e3b6bdb2a08149d5f443310607d3c78988c": {
    "describe": {
      "columns": [
        {
          "name": "storage_refunds",
          "ordinal": 0,
          "type_info": "Int8Array"
        }
      ],
      "nullable": [
        true
      ],
      "parameters": {
        "Left": [
          "Int8"
        ]
      }
    },
    "query": "\n            SELECT\n                storage_refunds\n            FROM\n                l1_batches\n            WHERE\n                number = $1\n            "
  },
  "040eaa878c3473f5edc73b77e572b5ea100f59295cd693d14ee0d5ee089c7981": {
    "describe": {
      "columns": [
        {
          "name": "l1_batch_number",
          "ordinal": 0,
          "type_info": "Int8"
        }
      ],
      "nullable": [
        false
      ],
      "parameters": {
        "Left": []
      }
    },
    "query": "\n            SELECT\n                l1_batch_number\n            FROM\n                snapshots\n            WHERE\n                NOT (''::TEXT = ANY (storage_logs_filepaths))\n            ORDER BY\n                l1_batch_number DESC\n            "
  },
  "04fbbd198108d2614a3b29fa795994723ebe57b3ed209069bd3db906921ef1a3": {
    "describe": {
      "columns": [
        {
          "name": "min?",
          "ordinal": 0,
          "type_info": "Int8"
        },
        {
          "name": "max?",
          "ordinal": 1,
          "type_info": "Int8"
        }
      ],
      "nullable": [
        null,
        null
      ],
      "parameters": {
        "Left": [
          "Int8"
        ]
      }
    },
    "query": "\n            SELECT\n                MIN(miniblocks.number) AS \"min?\",\n                MAX(miniblocks.number) AS \"max?\"\n            FROM\n                miniblocks\n            WHERE\n                l1_batch_number = $1\n            "
  },
  "05267e9774056bb0f984918ab861a2ee78eb59628d0429e89b27d185f83512be": {
    "describe": {
      "columns": [
        {
          "name": "tx_hash",
          "ordinal": 0,
          "type_info": "Bytea"
        },
        {
          "name": "call_trace",
          "ordinal": 1,
          "type_info": "Bytea"
        }
      ],
      "nullable": [
        false,
        false
      ],
      "parameters": {
        "Left": [
          "Int8"
        ]
      }
    },
    "query": "\n            SELECT\n                *\n            FROM\n                call_traces\n            WHERE\n                tx_hash IN (\n                    SELECT\n                        hash\n                    FROM\n                        transactions\n                    WHERE\n                        miniblock_number = $1\n                )\n            "
  },
  "07310d96fc7e258154ad510684e33d196907ebd599e926d305e5ef9f26afa2fa": {
    "describe": {
      "columns": [
        {
          "name": "id",
          "ordinal": 0,
          "type_info": "Int4"
        }
      ],
      "nullable": [
        false
      ],
      "parameters": {
        "Left": [
          "Int4",
          "Text",
          "Timestamp"
        ]
      }
    },
    "query": "INSERT INTO eth_txs_history (eth_tx_id, base_fee_per_gas, priority_fee_per_gas, tx_hash, signed_raw_tx, created_at, updated_at, confirmed_at) VALUES ($1, 0, 0, $2, '\\x00', now(), now(), $3) RETURNING id"
  },
  "083991abb3f1c2183d1bd1fb2ad4710daa723e2d9a23317c347f6081465c3643": {
    "describe": {
      "columns": [
        {
          "name": "attempts",
          "ordinal": 0,
          "type_info": "Int2"
        }
      ],
      "nullable": [
        false
      ],
      "parameters": {
        "Left": [
          {
            "Custom": {
              "kind": {
                "Enum": [
                  "Queued",
                  "ManuallySkipped",
                  "InProgress",
                  "Successful",
                  "Failed"
                ]
              },
              "name": "basic_witness_input_producer_job_status"
            }
          },
          "Int8",
          "Time",
          "Text",
          {
            "Custom": {
              "kind": {
                "Enum": [
                  "Queued",
                  "ManuallySkipped",
                  "InProgress",
                  "Successful",
                  "Failed"
                ]
              },
              "name": "basic_witness_input_producer_job_status"
            }
          }
        ]
      }
    },
    "query": "\n            UPDATE basic_witness_input_producer_jobs\n            SET\n                status = $1,\n                updated_at = NOW(),\n                time_taken = $3,\n                error = $4\n            WHERE\n                l1_batch_number = $2\n                AND status != $5\n            RETURNING\n                basic_witness_input_producer_jobs.attempts\n            "
  },
  "08e59ed8e2fd1a74e19d8bf0d131e4ee6682a89fb86f3b715a240805d44e6d87": {
    "describe": {
      "columns": [],
      "nullable": [],
      "parameters": {
        "Left": [
          "Int8",
          "Text"
        ]
      }
    },
    "query": "\n            INSERT INTO\n                proof_generation_details (l1_batch_number, status, proof_gen_data_blob_url, created_at, updated_at)\n            VALUES\n                ($1, 'ready_to_be_proven', $2, NOW(), NOW())\n            ON CONFLICT (l1_batch_number) DO NOTHING\n            "
  },
  "0914f0ad03d6a8c55d287f94917c6f03469d78bf4f45f5fd1eaf37171db2f04a": {
    "describe": {
      "columns": [
        {
          "name": "l1_batch_number",
          "ordinal": 0,
          "type_info": "Int8"
        }
      ],
      "nullable": [
        false
      ],
      "parameters": {
        "Left": []
      }
    },
    "query": "\n            SELECT\n                l1_batch_number\n            FROM\n                proof_generation_details\n            WHERE\n                status NOT IN ('generated', 'skipped')\n            ORDER BY\n                l1_batch_number ASC\n            LIMIT\n                1\n            "
  },
  "0a3c928a616b5ebc0b977bd773edcde721ca1c652ae2f8db41fb75cecdecb674": {
    "describe": {
      "columns": [
        {
          "name": "count",
          "ordinal": 0,
          "type_info": "Int8"
        }
      ],
      "nullable": [
        null
      ],
      "parameters": {
        "Left": [
          "Int8"
        ]
      }
    },
    "query": "SELECT COUNT(*) FROM storage_logs WHERE miniblock_number = $1"
  },
  "0a3cb11f5bdcb8da31dbd4e3016fced141fb29dd8b6c32dd2dc3452dc294fe1f": {
    "describe": {
      "columns": [],
      "nullable": [],
      "parameters": {
        "Left": [
          "Int4",
          "Int8",
          "Bytea",
          "Bytea",
          "Bytea",
          "Bytea",
          "Bytea",
          "Bytea",
          "Bytea",
          "Bytea"
        ]
      }
    },
    "query": "\n            INSERT INTO\n                protocol_versions (\n                    id,\n                    timestamp,\n                    recursion_scheduler_level_vk_hash,\n                    recursion_node_level_vk_hash,\n                    recursion_leaf_level_vk_hash,\n                    recursion_circuits_set_vks_hash,\n                    bootloader_code_hash,\n                    default_account_code_hash,\n                    verifier_address,\n                    upgrade_tx_hash,\n                    created_at\n                )\n            VALUES\n                ($1, $2, $3, $4, $5, $6, $7, $8, $9, $10, NOW())\n            "
  },
  "0a53fc3c90a14038c9f3f32c3e2e5f7edcafa4fc6757264a96a46dbf7dd1f9cc": {
    "describe": {
      "columns": [],
      "nullable": [],
      "parameters": {
        "Left": [
          "Bytea",
          "Bytea",
          "Numeric",
          "Numeric",
          "Numeric",
          "Jsonb",
          "Int8",
          "Numeric",
          "Numeric",
          "Bytea",
          "Int4",
          "Numeric",
          "Bytea",
          "Bytea",
          "Int4",
          "Numeric",
          "Bytea",
          "Timestamp"
        ]
      }
    },
    "query": "\n                INSERT INTO\n                    transactions (\n                        hash,\n                        is_priority,\n                        initiator_address,\n                        gas_limit,\n                        max_fee_per_gas,\n                        gas_per_pubdata_limit,\n                        data,\n                        priority_op_id,\n                        full_fee,\n                        layer_2_tip_fee,\n                        contract_address,\n                        l1_block_number,\n                        value,\n                        paymaster,\n                        paymaster_input,\n                        tx_format,\n                        l1_tx_mint,\n                        l1_tx_refund_recipient,\n                        received_at,\n                        created_at,\n                        updated_at\n                    )\n                VALUES\n                    (\n                        $1,\n                        TRUE,\n                        $2,\n                        $3,\n                        $4,\n                        $5,\n                        $6,\n                        $7,\n                        $8,\n                        $9,\n                        $10,\n                        $11,\n                        $12,\n                        $13,\n                        $14,\n                        $15,\n                        $16,\n                        $17,\n                        $18,\n                        NOW(),\n                        NOW()\n                    )\n                ON CONFLICT (hash) DO NOTHING\n                "
  },
  "0aaefa9d5518ed1a2d8f735435e8048558243ff878b59586eb3a8b22794395d8": {
    "describe": {
      "columns": [
        {
          "name": "number",
          "ordinal": 0,
          "type_info": "Int8"
        },
        {
          "name": "timestamp",
          "ordinal": 1,
          "type_info": "Int8"
        },
        {
          "name": "is_finished",
          "ordinal": 2,
          "type_info": "Bool"
        },
        {
          "name": "l1_tx_count",
          "ordinal": 3,
          "type_info": "Int4"
        },
        {
          "name": "l2_tx_count",
          "ordinal": 4,
          "type_info": "Int4"
        },
        {
          "name": "fee_account_address",
          "ordinal": 5,
          "type_info": "Bytea"
        },
        {
          "name": "bloom",
          "ordinal": 6,
          "type_info": "Bytea"
        },
        {
          "name": "priority_ops_onchain_data",
          "ordinal": 7,
          "type_info": "ByteaArray"
        },
        {
          "name": "hash",
          "ordinal": 8,
          "type_info": "Bytea"
        },
        {
          "name": "parent_hash",
          "ordinal": 9,
          "type_info": "Bytea"
        },
        {
          "name": "commitment",
          "ordinal": 10,
          "type_info": "Bytea"
        },
        {
          "name": "compressed_write_logs",
          "ordinal": 11,
          "type_info": "Bytea"
        },
        {
          "name": "compressed_contracts",
          "ordinal": 12,
          "type_info": "Bytea"
        },
        {
          "name": "eth_prove_tx_id",
          "ordinal": 13,
          "type_info": "Int4"
        },
        {
          "name": "eth_commit_tx_id",
          "ordinal": 14,
          "type_info": "Int4"
        },
        {
          "name": "eth_execute_tx_id",
          "ordinal": 15,
          "type_info": "Int4"
        },
        {
          "name": "merkle_root_hash",
          "ordinal": 16,
          "type_info": "Bytea"
        },
        {
          "name": "l2_to_l1_logs",
          "ordinal": 17,
          "type_info": "ByteaArray"
        },
        {
          "name": "l2_to_l1_messages",
          "ordinal": 18,
          "type_info": "ByteaArray"
        },
        {
          "name": "used_contract_hashes",
          "ordinal": 19,
          "type_info": "Jsonb"
        },
        {
          "name": "compressed_initial_writes",
          "ordinal": 20,
          "type_info": "Bytea"
        },
        {
          "name": "compressed_repeated_writes",
          "ordinal": 21,
          "type_info": "Bytea"
        },
        {
          "name": "l2_l1_compressed_messages",
          "ordinal": 22,
          "type_info": "Bytea"
        },
        {
          "name": "l2_l1_merkle_root",
          "ordinal": 23,
          "type_info": "Bytea"
        },
        {
          "name": "l1_gas_price",
          "ordinal": 24,
          "type_info": "Int8"
        },
        {
          "name": "l2_fair_gas_price",
          "ordinal": 25,
          "type_info": "Int8"
        },
        {
          "name": "rollup_last_leaf_index",
          "ordinal": 26,
          "type_info": "Int8"
        },
        {
          "name": "zkporter_is_available",
          "ordinal": 27,
          "type_info": "Bool"
        },
        {
          "name": "bootloader_code_hash",
          "ordinal": 28,
          "type_info": "Bytea"
        },
        {
          "name": "default_aa_code_hash",
          "ordinal": 29,
          "type_info": "Bytea"
        },
        {
          "name": "base_fee_per_gas",
          "ordinal": 30,
          "type_info": "Numeric"
        },
        {
          "name": "aux_data_hash",
          "ordinal": 31,
          "type_info": "Bytea"
        },
        {
          "name": "pass_through_data_hash",
          "ordinal": 32,
          "type_info": "Bytea"
        },
        {
          "name": "meta_parameters_hash",
          "ordinal": 33,
          "type_info": "Bytea"
        },
        {
          "name": "protocol_version",
          "ordinal": 34,
          "type_info": "Int4"
        },
        {
          "name": "compressed_state_diffs",
          "ordinal": 35,
          "type_info": "Bytea"
        },
        {
          "name": "system_logs",
          "ordinal": 36,
          "type_info": "ByteaArray"
        },
        {
          "name": "events_queue_commitment",
          "ordinal": 37,
          "type_info": "Bytea"
        },
        {
          "name": "bootloader_initial_content_commitment",
          "ordinal": 38,
          "type_info": "Bytea"
        },
        {
          "name": "pubdata_input",
          "ordinal": 39,
          "type_info": "Bytea"
        }
      ],
      "nullable": [
        false,
        false,
        false,
        false,
        false,
        false,
        false,
        false,
        true,
        true,
        true,
        true,
        true,
        true,
        true,
        true,
        true,
        false,
        false,
        false,
        true,
        true,
        true,
        true,
        false,
        false,
        true,
        true,
        true,
        true,
        false,
        true,
        true,
        true,
        true,
        true,
        false,
        true,
        true,
        true
      ],
      "parameters": {
        "Left": [
          "Bytea",
          "Bytea",
          "Int4",
          "Int8"
        ]
      }
    },
    "query": "\n            SELECT\n                number,\n                l1_batches.timestamp,\n                is_finished,\n                l1_tx_count,\n                l2_tx_count,\n                fee_account_address,\n                bloom,\n                priority_ops_onchain_data,\n                hash,\n                parent_hash,\n                commitment,\n                compressed_write_logs,\n                compressed_contracts,\n                eth_prove_tx_id,\n                eth_commit_tx_id,\n                eth_execute_tx_id,\n                merkle_root_hash,\n                l2_to_l1_logs,\n                l2_to_l1_messages,\n                used_contract_hashes,\n                compressed_initial_writes,\n                compressed_repeated_writes,\n                l2_l1_compressed_messages,\n                l2_l1_merkle_root,\n                l1_gas_price,\n                l2_fair_gas_price,\n                rollup_last_leaf_index,\n                zkporter_is_available,\n                l1_batches.bootloader_code_hash,\n                l1_batches.default_aa_code_hash,\n                base_fee_per_gas,\n                aux_data_hash,\n                pass_through_data_hash,\n                meta_parameters_hash,\n                protocol_version,\n                compressed_state_diffs,\n                system_logs,\n                events_queue_commitment,\n                bootloader_initial_content_commitment,\n                pubdata_input\n            FROM\n                l1_batches\n                LEFT JOIN commitments ON commitments.l1_batch_number = l1_batches.number\n                JOIN protocol_versions ON protocol_versions.id = l1_batches.protocol_version\n            WHERE\n                eth_commit_tx_id IS NULL\n                AND number != 0\n                AND protocol_versions.bootloader_code_hash = $1\n                AND protocol_versions.default_account_code_hash = $2\n                AND commitment IS NOT NULL\n                AND (\n                    protocol_versions.id = $3\n                    OR protocol_versions.upgrade_tx_hash IS NULL\n                )\n            ORDER BY\n                number\n            LIMIT\n                $4\n            "
  },
  "0bdcf87f6910c7222b621f76f71bc6e326e15dca141050bc9d7dacae98a430e8": {
    "describe": {
      "columns": [
        {
          "name": "hash",
          "ordinal": 0,
          "type_info": "Bytea"
        }
      ],
      "nullable": [
        true
      ],
      "parameters": {
        "Left": [
          "Int8"
        ]
      }
    },
    "query": "\n            SELECT\n                hash\n            FROM\n                l1_batches\n            WHERE\n                number = $1\n            "
  },
  "0c899c68886f76a232ffac0454cdfbf962636347864fc365fafa46c7a2da5f30": {
    "describe": {
      "columns": [
        {
          "name": "virtual_blocks",
          "ordinal": 0,
          "type_info": "Int8"
        }
      ],
      "nullable": [
        false
      ],
      "parameters": {
        "Left": [
          "Int8"
        ]
      }
    },
    "query": "\n            SELECT\n                virtual_blocks\n            FROM\n                miniblocks\n            WHERE\n                number = $1\n            "
  },
  "0c95fbfb3a816bd49fd06e3a4f0a52daa202279bf612a9278f663deb78bc6e41": {
    "describe": {
      "columns": [
        {
          "name": "protocol_version",
          "ordinal": 0,
          "type_info": "Int4"
        }
      ],
      "nullable": [
        true
      ],
      "parameters": {
        "Left": [
          "Int8"
        ]
      }
    },
    "query": "\n            SELECT\n                protocol_version\n            FROM\n                l1_batches\n            WHERE\n                number = $1\n            "
  },
  "0d13b8947b1bafa9e5bc6fdc70a986511265c541d81b1d21f0a751ae1399c626": {
    "describe": {
      "columns": [
        {
          "name": "id",
          "ordinal": 0,
          "type_info": "Int8"
        },
        {
          "name": "instance_host",
          "ordinal": 1,
          "type_info": "Inet"
        },
        {
          "name": "instance_port",
          "ordinal": 2,
          "type_info": "Int4"
        },
        {
          "name": "instance_status",
          "ordinal": 3,
          "type_info": "Text"
        },
        {
          "name": "specialized_prover_group_id",
          "ordinal": 4,
          "type_info": "Int2"
        },
        {
          "name": "zone",
          "ordinal": 5,
          "type_info": "Text"
        },
        {
          "name": "created_at",
          "ordinal": 6,
          "type_info": "Timestamp"
        },
        {
          "name": "updated_at",
          "ordinal": 7,
          "type_info": "Timestamp"
        },
        {
          "name": "processing_started_at",
          "ordinal": 8,
          "type_info": "Timestamp"
        }
      ],
      "nullable": [
        false,
        false,
        false,
        false,
        false,
        true,
        false,
        false,
        true
      ],
      "parameters": {
        "Left": [
          "Interval",
          "Int2",
          "Text"
        ]
      }
    },
    "query": "\n            UPDATE gpu_prover_queue_fri\n            SET\n                instance_status = 'reserved',\n                updated_at = NOW(),\n                processing_started_at = NOW()\n            WHERE\n                id IN (\n                    SELECT\n                        id\n                    FROM\n                        gpu_prover_queue_fri\n                    WHERE\n                        specialized_prover_group_id = $2\n                        AND zone = $3\n                        AND (\n                            instance_status = 'available'\n                            OR (\n                                instance_status = 'reserved'\n                                AND processing_started_at < NOW() - $1::INTERVAL\n                            )\n                        )\n                    ORDER BY\n                        updated_at ASC\n                    LIMIT\n                        1\n                    FOR UPDATE\n                        SKIP LOCKED\n                )\n            RETURNING\n                gpu_prover_queue_fri.*\n            "
  },
  "10959c91f01ce0da196f4c6eaf0661a097308d9f81024fdfef24a14418202730": {
    "describe": {
      "columns": [
        {
          "name": "verification_info",
          "ordinal": 0,
          "type_info": "Jsonb"
        }
      ],
      "nullable": [
        true
      ],
      "parameters": {
        "Left": [
          "Bytea"
        ]
      }
    },
    "query": "\n            SELECT\n                verification_info\n            FROM\n                contracts_verification_info\n            WHERE\n                address = $1\n            "
  },
  "11af69fc254e54449b64c086667700a95e4c37a7a18531b3cdf120394cb055b9": {
    "describe": {
      "columns": [
        {
          "name": "l1_batch_number",
          "ordinal": 0,
          "type_info": "Int8"
        }
      ],
      "nullable": [
        false
      ],
      "parameters": {
        "Left": [
          "Interval"
        ]
      }
    },
    "query": "\n            UPDATE proof_generation_details\n            SET\n                status = 'picked_by_prover',\n                updated_at = NOW(),\n                prover_taken_at = NOW()\n            WHERE\n                l1_batch_number = (\n                    SELECT\n                        l1_batch_number\n                    FROM\n                        proof_generation_details\n                    WHERE\n                        status = 'ready_to_be_proven'\n                        OR (\n                            status = 'picked_by_prover'\n                            AND prover_taken_at < NOW() - $1::INTERVAL\n                        )\n                    ORDER BY\n                        l1_batch_number ASC\n                    LIMIT\n                        1\n                    FOR UPDATE\n                        SKIP LOCKED\n                )\n            RETURNING\n                proof_generation_details.l1_batch_number\n            "
  },
  "12ab208f416e2875f89e558f0d4aff3a06b7a9c1866132d62e4449fa9436c7c4": {
    "describe": {
      "columns": [],
      "nullable": [],
      "parameters": {
        "Left": [
          "Text",
          "Int8"
        ]
      }
    },
    "query": "\n            UPDATE node_aggregation_witness_jobs_fri\n            SET\n                status = 'failed',\n                error = $1,\n                updated_at = NOW()\n            WHERE\n                id = $2\n            "
  },
  "12ab8ba692a42f528450f2adf8d263298abc0521734f807fbf45484158b167b2": {
    "describe": {
      "columns": [
        {
          "name": "l1_address",
          "ordinal": 0,
          "type_info": "Bytea"
        }
      ],
      "nullable": [
        false
      ],
      "parameters": {
        "Left": []
      }
    },
    "query": "\n                SELECT\n                    l1_address\n                FROM\n                    tokens\n                WHERE\n                    well_known = FALSE\n                "
  },
  "136569d7eb4037fd77e0fac2246c68e8e15a831f1a45dc3b2240d5c6809d5ef2": {
    "describe": {
      "columns": [
        {
          "name": "id",
          "ordinal": 0,
          "type_info": "Int4"
        },
        {
          "name": "timestamp",
          "ordinal": 1,
          "type_info": "Int8"
        },
        {
          "name": "recursion_scheduler_level_vk_hash",
          "ordinal": 2,
          "type_info": "Bytea"
        },
        {
          "name": "recursion_node_level_vk_hash",
          "ordinal": 3,
          "type_info": "Bytea"
        },
        {
          "name": "recursion_leaf_level_vk_hash",
          "ordinal": 4,
          "type_info": "Bytea"
        },
        {
          "name": "recursion_circuits_set_vks_hash",
          "ordinal": 5,
          "type_info": "Bytea"
        },
        {
          "name": "bootloader_code_hash",
          "ordinal": 6,
          "type_info": "Bytea"
        },
        {
          "name": "default_account_code_hash",
          "ordinal": 7,
          "type_info": "Bytea"
        },
        {
          "name": "verifier_address",
          "ordinal": 8,
          "type_info": "Bytea"
        },
        {
          "name": "upgrade_tx_hash",
          "ordinal": 9,
          "type_info": "Bytea"
        },
        {
          "name": "created_at",
          "ordinal": 10,
          "type_info": "Timestamp"
        }
      ],
      "nullable": [
        false,
        false,
        false,
        false,
        false,
        false,
        false,
        false,
        false,
        true,
        false
      ],
      "parameters": {
        "Left": [
          "Int4"
        ]
      }
    },
    "query": "\n            SELECT\n                *\n            FROM\n                protocol_versions\n            WHERE\n                id = $1\n            "
  },
  "15858168fea6808c6d59d0e6d8f28a20420763a3a22899ad0e5f4b953b615a9e": {
    "describe": {
      "columns": [
        {
          "name": "id",
          "ordinal": 0,
          "type_info": "Int4"
        }
      ],
      "nullable": [
        false
      ],
      "parameters": {
        "Left": [
          "Bytea",
          "Bytea",
          "Bytea",
          "Bytea"
        ]
      }
    },
    "query": "\n            SELECT\n                id\n            FROM\n                prover_fri_protocol_versions\n            WHERE\n                recursion_circuits_set_vks_hash = $1\n                AND recursion_leaf_level_vk_hash = $2\n                AND recursion_node_level_vk_hash = $3\n                AND recursion_scheduler_level_vk_hash = $4\n            "
  },
  "1689c212d411ebd99a22210519ea2d505a1aabf52ff4136d2ed1b39c70dd1632": {
    "describe": {
      "columns": [
        {
          "name": "hash",
          "ordinal": 0,
          "type_info": "Bytea"
        },
        {
          "name": "is_priority",
          "ordinal": 1,
          "type_info": "Bool"
        },
        {
          "name": "full_fee",
          "ordinal": 2,
          "type_info": "Numeric"
        },
        {
          "name": "layer_2_tip_fee",
          "ordinal": 3,
          "type_info": "Numeric"
        },
        {
          "name": "initiator_address",
          "ordinal": 4,
          "type_info": "Bytea"
        },
        {
          "name": "nonce",
          "ordinal": 5,
          "type_info": "Int8"
        },
        {
          "name": "signature",
          "ordinal": 6,
          "type_info": "Bytea"
        },
        {
          "name": "input",
          "ordinal": 7,
          "type_info": "Bytea"
        },
        {
          "name": "data",
          "ordinal": 8,
          "type_info": "Jsonb"
        },
        {
          "name": "received_at",
          "ordinal": 9,
          "type_info": "Timestamp"
        },
        {
          "name": "priority_op_id",
          "ordinal": 10,
          "type_info": "Int8"
        },
        {
          "name": "l1_batch_number",
          "ordinal": 11,
          "type_info": "Int8"
        },
        {
          "name": "index_in_block",
          "ordinal": 12,
          "type_info": "Int4"
        },
        {
          "name": "error",
          "ordinal": 13,
          "type_info": "Varchar"
        },
        {
          "name": "gas_limit",
          "ordinal": 14,
          "type_info": "Numeric"
        },
        {
          "name": "gas_per_storage_limit",
          "ordinal": 15,
          "type_info": "Numeric"
        },
        {
          "name": "gas_per_pubdata_limit",
          "ordinal": 16,
          "type_info": "Numeric"
        },
        {
          "name": "tx_format",
          "ordinal": 17,
          "type_info": "Int4"
        },
        {
          "name": "created_at",
          "ordinal": 18,
          "type_info": "Timestamp"
        },
        {
          "name": "updated_at",
          "ordinal": 19,
          "type_info": "Timestamp"
        },
        {
          "name": "execution_info",
          "ordinal": 20,
          "type_info": "Jsonb"
        },
        {
          "name": "contract_address",
          "ordinal": 21,
          "type_info": "Bytea"
        },
        {
          "name": "in_mempool",
          "ordinal": 22,
          "type_info": "Bool"
        },
        {
          "name": "l1_block_number",
          "ordinal": 23,
          "type_info": "Int4"
        },
        {
          "name": "value",
          "ordinal": 24,
          "type_info": "Numeric"
        },
        {
          "name": "paymaster",
          "ordinal": 25,
          "type_info": "Bytea"
        },
        {
          "name": "paymaster_input",
          "ordinal": 26,
          "type_info": "Bytea"
        },
        {
          "name": "max_fee_per_gas",
          "ordinal": 27,
          "type_info": "Numeric"
        },
        {
          "name": "max_priority_fee_per_gas",
          "ordinal": 28,
          "type_info": "Numeric"
        },
        {
          "name": "effective_gas_price",
          "ordinal": 29,
          "type_info": "Numeric"
        },
        {
          "name": "miniblock_number",
          "ordinal": 30,
          "type_info": "Int8"
        },
        {
          "name": "l1_batch_tx_index",
          "ordinal": 31,
          "type_info": "Int4"
        },
        {
          "name": "refunded_gas",
          "ordinal": 32,
          "type_info": "Int8"
        },
        {
          "name": "l1_tx_mint",
          "ordinal": 33,
          "type_info": "Numeric"
        },
        {
          "name": "l1_tx_refund_recipient",
          "ordinal": 34,
          "type_info": "Bytea"
        },
        {
          "name": "upgrade_id",
          "ordinal": 35,
          "type_info": "Int4"
        }
      ],
      "nullable": [
        false,
        false,
        true,
        true,
        false,
        true,
        true,
        true,
        false,
        false,
        true,
        true,
        true,
        true,
        true,
        true,
        true,
        true,
        false,
        false,
        false,
        true,
        false,
        true,
        false,
        false,
        false,
        true,
        true,
        true,
        true,
        true,
        false,
        true,
        true,
        true
      ],
      "parameters": {
        "Left": []
      }
    },
    "query": "\n            SELECT\n                *\n            FROM\n                transactions\n            WHERE\n                miniblock_number IS NOT NULL\n                AND l1_batch_number IS NULL\n            ORDER BY\n                miniblock_number,\n                index_in_block\n            "
  },
  "16e62660fd14f6d3731e69fa696a36408510bb05c15285dfa7708bc0b044d0c5": {
    "describe": {
      "columns": [
        {
          "name": "number",
          "ordinal": 0,
          "type_info": "Int8"
        },
        {
          "name": "timestamp",
          "ordinal": 1,
          "type_info": "Int8"
        },
        {
          "name": "is_finished",
          "ordinal": 2,
          "type_info": "Bool"
        },
        {
          "name": "l1_tx_count",
          "ordinal": 3,
          "type_info": "Int4"
        },
        {
          "name": "l2_tx_count",
          "ordinal": 4,
          "type_info": "Int4"
        },
        {
          "name": "fee_account_address",
          "ordinal": 5,
          "type_info": "Bytea"
        },
        {
          "name": "bloom",
          "ordinal": 6,
          "type_info": "Bytea"
        },
        {
          "name": "priority_ops_onchain_data",
          "ordinal": 7,
          "type_info": "ByteaArray"
        },
        {
          "name": "hash",
          "ordinal": 8,
          "type_info": "Bytea"
        },
        {
          "name": "parent_hash",
          "ordinal": 9,
          "type_info": "Bytea"
        },
        {
          "name": "commitment",
          "ordinal": 10,
          "type_info": "Bytea"
        },
        {
          "name": "compressed_write_logs",
          "ordinal": 11,
          "type_info": "Bytea"
        },
        {
          "name": "compressed_contracts",
          "ordinal": 12,
          "type_info": "Bytea"
        },
        {
          "name": "eth_prove_tx_id",
          "ordinal": 13,
          "type_info": "Int4"
        },
        {
          "name": "eth_commit_tx_id",
          "ordinal": 14,
          "type_info": "Int4"
        },
        {
          "name": "eth_execute_tx_id",
          "ordinal": 15,
          "type_info": "Int4"
        },
        {
          "name": "merkle_root_hash",
          "ordinal": 16,
          "type_info": "Bytea"
        },
        {
          "name": "l2_to_l1_logs",
          "ordinal": 17,
          "type_info": "ByteaArray"
        },
        {
          "name": "l2_to_l1_messages",
          "ordinal": 18,
          "type_info": "ByteaArray"
        },
        {
          "name": "used_contract_hashes",
          "ordinal": 19,
          "type_info": "Jsonb"
        },
        {
          "name": "compressed_initial_writes",
          "ordinal": 20,
          "type_info": "Bytea"
        },
        {
          "name": "compressed_repeated_writes",
          "ordinal": 21,
          "type_info": "Bytea"
        },
        {
          "name": "l2_l1_compressed_messages",
          "ordinal": 22,
          "type_info": "Bytea"
        },
        {
          "name": "l2_l1_merkle_root",
          "ordinal": 23,
          "type_info": "Bytea"
        },
        {
          "name": "l1_gas_price",
          "ordinal": 24,
          "type_info": "Int8"
        },
        {
          "name": "l2_fair_gas_price",
          "ordinal": 25,
          "type_info": "Int8"
        },
        {
          "name": "rollup_last_leaf_index",
          "ordinal": 26,
          "type_info": "Int8"
        },
        {
          "name": "zkporter_is_available",
          "ordinal": 27,
          "type_info": "Bool"
        },
        {
          "name": "bootloader_code_hash",
          "ordinal": 28,
          "type_info": "Bytea"
        },
        {
          "name": "default_aa_code_hash",
          "ordinal": 29,
          "type_info": "Bytea"
        },
        {
          "name": "base_fee_per_gas",
          "ordinal": 30,
          "type_info": "Numeric"
        },
        {
          "name": "aux_data_hash",
          "ordinal": 31,
          "type_info": "Bytea"
        },
        {
          "name": "pass_through_data_hash",
          "ordinal": 32,
          "type_info": "Bytea"
        },
        {
          "name": "meta_parameters_hash",
          "ordinal": 33,
          "type_info": "Bytea"
        },
        {
          "name": "protocol_version",
          "ordinal": 34,
          "type_info": "Int4"
        },
        {
          "name": "compressed_state_diffs",
          "ordinal": 35,
          "type_info": "Bytea"
        },
        {
          "name": "system_logs",
          "ordinal": 36,
          "type_info": "ByteaArray"
        },
        {
          "name": "events_queue_commitment",
          "ordinal": 37,
          "type_info": "Bytea"
        },
        {
          "name": "bootloader_initial_content_commitment",
          "ordinal": 38,
          "type_info": "Bytea"
        },
        {
          "name": "pubdata_input",
          "ordinal": 39,
          "type_info": "Bytea"
        }
      ],
      "nullable": [
        false,
        false,
        false,
        false,
        false,
        false,
        false,
        false,
        true,
        true,
        true,
        true,
        true,
        true,
        true,
        true,
        true,
        false,
        false,
        false,
        true,
        true,
        true,
        true,
        false,
        false,
        true,
        true,
        true,
        true,
        false,
        true,
        true,
        true,
        true,
        true,
        false,
        true,
        true,
        true
      ],
      "parameters": {
        "Left": [
          "Bytea",
          "Bytea",
          "Int4",
          "Int8"
        ]
      }
    },
    "query": "\n            SELECT\n                number,\n                l1_batches.timestamp,\n                is_finished,\n                l1_tx_count,\n                l2_tx_count,\n                fee_account_address,\n                bloom,\n                priority_ops_onchain_data,\n                hash,\n                parent_hash,\n                commitment,\n                compressed_write_logs,\n                compressed_contracts,\n                eth_prove_tx_id,\n                eth_commit_tx_id,\n                eth_execute_tx_id,\n                merkle_root_hash,\n                l2_to_l1_logs,\n                l2_to_l1_messages,\n                used_contract_hashes,\n                compressed_initial_writes,\n                compressed_repeated_writes,\n                l2_l1_compressed_messages,\n                l2_l1_merkle_root,\n                l1_gas_price,\n                l2_fair_gas_price,\n                rollup_last_leaf_index,\n                zkporter_is_available,\n                l1_batches.bootloader_code_hash,\n                l1_batches.default_aa_code_hash,\n                base_fee_per_gas,\n                aux_data_hash,\n                pass_through_data_hash,\n                meta_parameters_hash,\n                protocol_version,\n                compressed_state_diffs,\n                system_logs,\n                events_queue_commitment,\n                bootloader_initial_content_commitment,\n                pubdata_input\n            FROM\n                l1_batches\n                LEFT JOIN commitments ON commitments.l1_batch_number = l1_batches.number\n                JOIN protocol_versions ON protocol_versions.id = l1_batches.protocol_version\n            WHERE\n                eth_commit_tx_id IS NULL\n                AND number != 0\n                AND protocol_versions.bootloader_code_hash = $1\n                AND protocol_versions.default_account_code_hash = $2\n                AND commitment IS NOT NULL\n                AND (\n                    protocol_versions.id = $3\n                    OR protocol_versions.upgrade_tx_hash IS NULL\n                )\n                AND events_queue_commitment IS NOT NULL\n                AND bootloader_initial_content_commitment IS NOT NULL\n            ORDER BY\n                number\n            LIMIT\n                $4\n            "
  },
  "1766c0a21ba5918dd08f4babd8dbfdf10fb1cb43781219586c169fb976204331": {
    "describe": {
      "columns": [
        {
          "name": "l1_batch_number",
          "ordinal": 0,
          "type_info": "Int8"
        }
      ],
      "nullable": [
        false
      ],
      "parameters": {
        "Left": [
          "Bytea"
        ]
      }
    },
    "query": "\n            SELECT\n                l1_batch_number\n            FROM\n                initial_writes\n            WHERE\n                hashed_key = $1\n            "
  },
  "1862d3a78e4e9068df1b8ce3bbe9f3f0b5d629fdb5c36ea1bfb93ed246be968e": {
    "describe": {
      "columns": [
        {
          "name": "is_priority",
          "ordinal": 0,
          "type_info": "Bool"
        },
        {
          "name": "initiator_address",
          "ordinal": 1,
          "type_info": "Bytea"
        },
        {
          "name": "gas_limit",
          "ordinal": 2,
          "type_info": "Numeric"
        },
        {
          "name": "gas_per_pubdata_limit",
          "ordinal": 3,
          "type_info": "Numeric"
        },
        {
          "name": "received_at",
          "ordinal": 4,
          "type_info": "Timestamp"
        },
        {
          "name": "miniblock_number",
          "ordinal": 5,
          "type_info": "Int8"
        },
        {
          "name": "error",
          "ordinal": 6,
          "type_info": "Varchar"
        },
        {
          "name": "effective_gas_price",
          "ordinal": 7,
          "type_info": "Numeric"
        },
        {
          "name": "refunded_gas",
          "ordinal": 8,
          "type_info": "Int8"
        },
        {
          "name": "eth_commit_tx_hash?",
          "ordinal": 9,
          "type_info": "Text"
        },
        {
          "name": "eth_prove_tx_hash?",
          "ordinal": 10,
          "type_info": "Text"
        },
        {
          "name": "eth_execute_tx_hash?",
          "ordinal": 11,
          "type_info": "Text"
        }
      ],
      "nullable": [
        false,
        false,
        true,
        true,
        false,
        true,
        true,
        true,
        false,
        false,
        false,
        false
      ],
      "parameters": {
        "Left": [
          "Bytea"
        ]
      }
    },
    "query": "\n                SELECT\n                    transactions.is_priority,\n                    transactions.initiator_address,\n                    transactions.gas_limit,\n                    transactions.gas_per_pubdata_limit,\n                    transactions.received_at,\n                    transactions.miniblock_number,\n                    transactions.error,\n                    transactions.effective_gas_price,\n                    transactions.refunded_gas,\n                    commit_tx.tx_hash AS \"eth_commit_tx_hash?\",\n                    prove_tx.tx_hash AS \"eth_prove_tx_hash?\",\n                    execute_tx.tx_hash AS \"eth_execute_tx_hash?\"\n                FROM\n                    transactions\n                    LEFT JOIN miniblocks ON miniblocks.number = transactions.miniblock_number\n                    LEFT JOIN l1_batches ON l1_batches.number = miniblocks.l1_batch_number\n                    LEFT JOIN eth_txs_history AS commit_tx ON (\n                        l1_batches.eth_commit_tx_id = commit_tx.eth_tx_id\n                        AND commit_tx.confirmed_at IS NOT NULL\n                    )\n                    LEFT JOIN eth_txs_history AS prove_tx ON (\n                        l1_batches.eth_prove_tx_id = prove_tx.eth_tx_id\n                        AND prove_tx.confirmed_at IS NOT NULL\n                    )\n                    LEFT JOIN eth_txs_history AS execute_tx ON (\n                        l1_batches.eth_execute_tx_id = execute_tx.eth_tx_id\n                        AND execute_tx.confirmed_at IS NOT NULL\n                    )\n                WHERE\n                    transactions.hash = $1\n                "
  },
  "18820f4ab0c3d2cc9187c5660f9f50e423eb6134659fe52bcc2b27ad16740c96": {
    "describe": {
      "columns": [],
      "nullable": [],
      "parameters": {
        "Left": [
          "ByteaArray"
        ]
      }
    },
    "query": "\n                DELETE FROM transactions\n                WHERE\n                    in_mempool = TRUE\n                    AND initiator_address = ANY ($1)\n                "
  },
  "19314d74e94b610e2da6d728ca37ea964610e131d45f720f7a7b2a130fe9ed89": {
    "describe": {
      "columns": [],
      "nullable": [],
      "parameters": {
        "Left": [
          "Int8",
          "Text",
          "Jsonb",
          "Text"
        ]
      }
    },
    "query": "\n            UPDATE contract_verification_requests\n            SET\n                status = 'failed',\n                updated_at = NOW(),\n                error = $2,\n                compilation_errors = $3,\n                panic_message = $4\n            WHERE\n                id = $1\n            "
  },
  "19545806b8f772075096e69f8665d98a3d9f7df162ae22a98c3c7620fcd13bd2": {
    "describe": {
      "columns": [
        {
          "name": "id",
          "ordinal": 0,
          "type_info": "Int4"
        },
        {
          "name": "timestamp",
          "ordinal": 1,
          "type_info": "Int8"
        },
        {
          "name": "recursion_scheduler_level_vk_hash",
          "ordinal": 2,
          "type_info": "Bytea"
        },
        {
          "name": "recursion_node_level_vk_hash",
          "ordinal": 3,
          "type_info": "Bytea"
        },
        {
          "name": "recursion_leaf_level_vk_hash",
          "ordinal": 4,
          "type_info": "Bytea"
        },
        {
          "name": "recursion_circuits_set_vks_hash",
          "ordinal": 5,
          "type_info": "Bytea"
        },
        {
          "name": "bootloader_code_hash",
          "ordinal": 6,
          "type_info": "Bytea"
        },
        {
          "name": "default_account_code_hash",
          "ordinal": 7,
          "type_info": "Bytea"
        },
        {
          "name": "verifier_address",
          "ordinal": 8,
          "type_info": "Bytea"
        },
        {
          "name": "upgrade_tx_hash",
          "ordinal": 9,
          "type_info": "Bytea"
        },
        {
          "name": "created_at",
          "ordinal": 10,
          "type_info": "Timestamp"
        }
      ],
      "nullable": [
        false,
        false,
        false,
        false,
        false,
        false,
        false,
        false,
        false,
        true,
        false
      ],
      "parameters": {
        "Left": []
      }
    },
    "query": "\n            SELECT\n                *\n            FROM\n                protocol_versions\n            ORDER BY\n                id DESC\n            LIMIT\n                1\n            "
  },
  "19b89495be8aa735db039ccc8a262786c58e54f132588c48f07d9537cf21d3ed": {
    "describe": {
      "columns": [
        {
          "name": "sent_at_block",
          "ordinal": 0,
          "type_info": "Int4"
        }
      ],
      "nullable": [
        true
      ],
      "parameters": {
        "Left": [
          "Int4"
        ]
      }
    },
    "query": "SELECT sent_at_block FROM eth_txs_history WHERE eth_tx_id = $1 AND sent_at_block IS NOT NULL ORDER BY created_at ASC LIMIT 1"
  },
  "1ad3bbd791f3ff0d31683bf59187b84c5fd52f0352f0f0e311d054cb9e45b07e": {
    "describe": {
      "columns": [
        {
          "name": "hashed_key",
          "ordinal": 0,
          "type_info": "Bytea"
        }
      ],
      "nullable": [
        false
      ],
      "parameters": {
        "Left": [
          "Int8"
        ]
      }
    },
    "query": "\n            SELECT DISTINCT\n                ON (hashed_key) hashed_key\n            FROM\n                (\n                    SELECT\n                        *\n                    FROM\n                        storage_logs\n                    WHERE\n                        miniblock_number > $1\n                ) inn\n            "
  },
  "1b4ebbfc96b4fd66ecbe64a6be80a01a6c7cbe9297cbb55d42533fddc18719b6": {
    "describe": {
      "columns": [
        {
          "name": "op_id",
          "ordinal": 0,
          "type_info": "Int8"
        }
      ],
      "nullable": [
        null
      ],
      "parameters": {
        "Left": []
      }
    },
    "query": "\n                SELECT\n                    MAX(priority_op_id) AS \"op_id\"\n                FROM\n                    transactions\n                WHERE\n                    is_priority = TRUE\n                "
  },
  "1bc6597117db032b87df33040d61610ffa7f169d560e79e89b99eedf681c6773": {
    "describe": {
      "columns": [],
      "nullable": [],
      "parameters": {
        "Left": [
          "Int8",
          "Text",
          "Int4"
        ]
      }
    },
    "query": "\n                INSERT INTO\n                    scheduler_witness_jobs_fri (\n                        l1_batch_number,\n                        scheduler_partial_input_blob_url,\n                        protocol_version,\n                        status,\n                        created_at,\n                        updated_at\n                    )\n                VALUES\n                    ($1, $2, $3, 'waiting_for_proofs', NOW(), NOW())\n                ON CONFLICT (l1_batch_number) DO\n                UPDATE\n                SET\n                    updated_at = NOW()\n                "
  },
  "1c60010ded4e79886890a745a050fa6d65c05d8144bdfd143480834ead4bd8d5": {
    "describe": {
      "columns": [
        {
          "name": "id",
          "ordinal": 0,
          "type_info": "Int8"
        },
        {
          "name": "contract_address",
          "ordinal": 1,
          "type_info": "Bytea"
        },
        {
          "name": "source_code",
          "ordinal": 2,
          "type_info": "Text"
        },
        {
          "name": "contract_name",
          "ordinal": 3,
          "type_info": "Text"
        },
        {
          "name": "zk_compiler_version",
          "ordinal": 4,
          "type_info": "Text"
        },
        {
          "name": "compiler_version",
          "ordinal": 5,
          "type_info": "Text"
        },
        {
          "name": "optimization_used",
          "ordinal": 6,
          "type_info": "Bool"
        },
        {
          "name": "optimizer_mode",
          "ordinal": 7,
          "type_info": "Text"
        },
        {
          "name": "constructor_arguments",
          "ordinal": 8,
          "type_info": "Bytea"
        },
        {
          "name": "is_system",
          "ordinal": 9,
          "type_info": "Bool"
        }
      ],
      "nullable": [
        false,
        false,
        false,
        false,
        false,
        false,
        false,
        true,
        false,
        false
      ],
      "parameters": {
        "Left": [
          "Interval"
        ]
      }
    },
    "query": "\n            UPDATE contract_verification_requests\n            SET\n                status = 'in_progress',\n                attempts = attempts + 1,\n                updated_at = NOW(),\n                processing_started_at = NOW()\n            WHERE\n                id = (\n                    SELECT\n                        id\n                    FROM\n                        contract_verification_requests\n                    WHERE\n                        status = 'queued'\n                        OR (\n                            status = 'in_progress'\n                            AND processing_started_at < NOW() - $1::INTERVAL\n                        )\n                    ORDER BY\n                        created_at\n                    LIMIT\n                        1\n                    FOR UPDATE\n                        SKIP LOCKED\n                )\n            RETURNING\n                id,\n                contract_address,\n                source_code,\n                contract_name,\n                zk_compiler_version,\n                compiler_version,\n                optimization_used,\n                optimizer_mode,\n                constructor_arguments,\n                is_system\n            "
  },
  "1c994d418ada78586de829fc2d34d26e48e968c79834858c98b7a7f9dfc81910": {
    "describe": {
      "columns": [],
      "nullable": [],
      "parameters": {
        "Left": [
          "Int8"
        ]
      }
    },
    "query": "\n            DELETE FROM l2_to_l1_logs\n            WHERE\n                miniblock_number > $1\n            "
  },
  "1d2cc4b485536af350089cf7950be3b85419fde77038dd3de6c55aa9c55d375c": {
    "describe": {
      "columns": [
        {
          "name": "value!",
          "ordinal": 0,
          "type_info": "Bytea"
        },
        {
          "name": "l1_address!",
          "ordinal": 1,
          "type_info": "Bytea"
        },
        {
          "name": "l2_address!",
          "ordinal": 2,
          "type_info": "Bytea"
        },
        {
          "name": "symbol!",
          "ordinal": 3,
          "type_info": "Varchar"
        },
        {
          "name": "name!",
          "ordinal": 4,
          "type_info": "Varchar"
        },
        {
          "name": "decimals!",
          "ordinal": 5,
          "type_info": "Int4"
        },
        {
          "name": "usd_price?",
          "ordinal": 6,
          "type_info": "Numeric"
        }
      ],
      "nullable": [
        false,
        false,
        false,
        false,
        false,
        false,
        true
      ],
      "parameters": {
        "Left": [
          "ByteaArray",
          "Bytea",
          "Bytea",
          "Bytea"
        ]
      }
    },
    "query": "\n            SELECT\n                storage.value AS \"value!\",\n                tokens.l1_address AS \"l1_address!\",\n                tokens.l2_address AS \"l2_address!\",\n                tokens.symbol AS \"symbol!\",\n                tokens.name AS \"name!\",\n                tokens.decimals AS \"decimals!\",\n                tokens.usd_price AS \"usd_price?\"\n            FROM\n                storage\n                INNER JOIN tokens ON storage.address = tokens.l2_address\n                OR (\n                    storage.address = $2\n                    AND tokens.l2_address = $3\n                )\n            WHERE\n                storage.hashed_key = ANY ($1)\n                AND storage.value != $4\n            "
  },
  "1d6b698b241cb6c5efd070a98165f6760cfeac185330d1d9c5cdb5b383ed8ed4": {
    "describe": {
      "columns": [
        {
          "name": "id",
          "ordinal": 0,
          "type_info": "Int8"
        }
      ],
      "nullable": [
        false
      ],
      "parameters": {
        "Left": [
          "Bytea",
          "Text",
          "Text",
          "Text",
          "Text",
          "Bool",
          "Text",
          "Bytea",
          "Bool"
        ]
      }
    },
    "query": "\n            INSERT INTO\n                contract_verification_requests (\n                    contract_address,\n                    source_code,\n                    contract_name,\n                    zk_compiler_version,\n                    compiler_version,\n                    optimization_used,\n                    optimizer_mode,\n                    constructor_arguments,\n                    is_system,\n                    status,\n                    created_at,\n                    updated_at\n                )\n            VALUES\n                ($1, $2, $3, $4, $5, $6, $7, $8, $9, 'queued', NOW(), NOW())\n            RETURNING\n                id\n            "
  },
  "1dcb3afb0c1947f92981f61d95c099c4591ce3f8d51f3df99db0165e086f96af": {
    "describe": {
      "columns": [
        {
          "name": "bytecode",
          "ordinal": 0,
          "type_info": "Bytea"
        }
      ],
      "nullable": [
        false
      ],
      "parameters": {
        "Left": [
          "Bytea"
        ]
      }
    },
    "query": "\n            SELECT\n                bytecode\n            FROM\n                factory_deps\n            WHERE\n                bytecode_hash = $1\n            "
  },
  "1e54aebf94d27244638f04d1d35a5a088ceebfef0228701fcbed8255b74b1050": {
    "describe": {
      "columns": [
        {
          "name": "hash",
          "ordinal": 0,
          "type_info": "Bytea"
        },
        {
          "name": "is_priority",
          "ordinal": 1,
          "type_info": "Bool"
        },
        {
          "name": "full_fee",
          "ordinal": 2,
          "type_info": "Numeric"
        },
        {
          "name": "layer_2_tip_fee",
          "ordinal": 3,
          "type_info": "Numeric"
        },
        {
          "name": "initiator_address",
          "ordinal": 4,
          "type_info": "Bytea"
        },
        {
          "name": "nonce",
          "ordinal": 5,
          "type_info": "Int8"
        },
        {
          "name": "signature",
          "ordinal": 6,
          "type_info": "Bytea"
        },
        {
          "name": "input",
          "ordinal": 7,
          "type_info": "Bytea"
        },
        {
          "name": "data",
          "ordinal": 8,
          "type_info": "Jsonb"
        },
        {
          "name": "received_at",
          "ordinal": 9,
          "type_info": "Timestamp"
        },
        {
          "name": "priority_op_id",
          "ordinal": 10,
          "type_info": "Int8"
        },
        {
          "name": "l1_batch_number",
          "ordinal": 11,
          "type_info": "Int8"
        },
        {
          "name": "index_in_block",
          "ordinal": 12,
          "type_info": "Int4"
        },
        {
          "name": "error",
          "ordinal": 13,
          "type_info": "Varchar"
        },
        {
          "name": "gas_limit",
          "ordinal": 14,
          "type_info": "Numeric"
        },
        {
          "name": "gas_per_storage_limit",
          "ordinal": 15,
          "type_info": "Numeric"
        },
        {
          "name": "gas_per_pubdata_limit",
          "ordinal": 16,
          "type_info": "Numeric"
        },
        {
          "name": "tx_format",
          "ordinal": 17,
          "type_info": "Int4"
        },
        {
          "name": "created_at",
          "ordinal": 18,
          "type_info": "Timestamp"
        },
        {
          "name": "updated_at",
          "ordinal": 19,
          "type_info": "Timestamp"
        },
        {
          "name": "execution_info",
          "ordinal": 20,
          "type_info": "Jsonb"
        },
        {
          "name": "contract_address",
          "ordinal": 21,
          "type_info": "Bytea"
        },
        {
          "name": "in_mempool",
          "ordinal": 22,
          "type_info": "Bool"
        },
        {
          "name": "l1_block_number",
          "ordinal": 23,
          "type_info": "Int4"
        },
        {
          "name": "value",
          "ordinal": 24,
          "type_info": "Numeric"
        },
        {
          "name": "paymaster",
          "ordinal": 25,
          "type_info": "Bytea"
        },
        {
          "name": "paymaster_input",
          "ordinal": 26,
          "type_info": "Bytea"
        },
        {
          "name": "max_fee_per_gas",
          "ordinal": 27,
          "type_info": "Numeric"
        },
        {
          "name": "max_priority_fee_per_gas",
          "ordinal": 28,
          "type_info": "Numeric"
        },
        {
          "name": "effective_gas_price",
          "ordinal": 29,
          "type_info": "Numeric"
        },
        {
          "name": "miniblock_number",
          "ordinal": 30,
          "type_info": "Int8"
        },
        {
          "name": "l1_batch_tx_index",
          "ordinal": 31,
          "type_info": "Int4"
        },
        {
          "name": "refunded_gas",
          "ordinal": 32,
          "type_info": "Int8"
        },
        {
          "name": "l1_tx_mint",
          "ordinal": 33,
          "type_info": "Numeric"
        },
        {
          "name": "l1_tx_refund_recipient",
          "ordinal": 34,
          "type_info": "Bytea"
        },
        {
          "name": "upgrade_id",
          "ordinal": 35,
          "type_info": "Int4"
        }
      ],
      "nullable": [
        false,
        false,
        true,
        true,
        false,
        true,
        true,
        true,
        false,
        false,
        true,
        true,
        true,
        true,
        true,
        true,
        true,
        true,
        false,
        false,
        false,
        true,
        false,
        true,
        false,
        false,
        false,
        true,
        true,
        true,
        true,
        true,
        false,
        true,
        true,
        true
      ],
      "parameters": {
        "Left": [
          "Int8"
        ]
      }
    },
    "query": "\n                SELECT\n                    *\n                FROM\n                    transactions\n                WHERE\n                    miniblock_number = $1\n                ORDER BY\n                    index_in_block\n                "
  },
  "1ea37ef1c3df72e5e9c50cfa1675fc7f60618209d0132e7937a1347b7e94b212": {
    "describe": {
      "columns": [
        {
          "name": "number",
          "ordinal": 0,
          "type_info": "Int8"
        }
      ],
      "nullable": [
        false
      ],
      "parameters": {
        "Left": []
      }
    },
    "query": "\n            SELECT\n                number\n            FROM\n                l1_batches\n            WHERE\n                eth_prove_tx_id IS NOT NULL\n                AND eth_execute_tx_id IS NULL\n            ORDER BY\n                number\n            LIMIT\n                1\n            "
  },
  "1ed2d7e5e98b15420a21650809d710ce910d0c9138d85cb55e16459c757dea03": {
    "describe": {
      "columns": [
        {
          "name": "protocol_version",
          "ordinal": 0,
          "type_info": "Int4"
        }
      ],
      "nullable": [
        true
      ],
      "parameters": {
        "Left": []
      }
    },
    "query": "\n            SELECT\n                protocol_version\n            FROM\n                l1_batches\n            ORDER BY\n                number DESC\n            LIMIT\n                1\n            "
  },
  "1f25016c41169aa4ab14db2faf7b2d0413d0f89c309de4b31254c309116ea60c": {
    "describe": {
      "columns": [],
      "nullable": [],
      "parameters": {
        "Left": [
          "Bytea",
          "Varchar",
          "Varchar",
          "Int4"
        ]
      }
    },
    "query": "\n                UPDATE tokens\n                SET\n                    token_list_name = $2,\n                    token_list_symbol = $3,\n                    token_list_decimals = $4,\n                    well_known = TRUE,\n                    updated_at = NOW()\n                WHERE\n                    l1_address = $1\n                "
  },
  "1f46524410ce0f193dc6547499bde995ddddc621ee2149f08f905af2d8aadd03": {
    "describe": {
      "columns": [],
      "nullable": [],
      "parameters": {
        "Left": [
          "ByteaArray",
          "Int4Array",
          "ByteaArray",
          "ByteaArray",
          "NumericArray",
          "NumericArray",
          "NumericArray",
          "NumericArray",
          "Int4Array",
          "Int4Array",
          "VarcharArray",
          "NumericArray",
          "JsonbArray",
          "ByteaArray",
          "JsonbArray",
          "Int8Array",
          "NumericArray",
          "ByteaArray",
          "ByteaArray",
          "ByteaArray",
          "Int8"
        ]
      }
    },
    "query": "\n                    UPDATE transactions\n                    SET\n                        hash = data_table.hash,\n                        signature = data_table.signature,\n                        gas_limit = data_table.gas_limit,\n                        max_fee_per_gas = data_table.max_fee_per_gas,\n                        max_priority_fee_per_gas = data_table.max_priority_fee_per_gas,\n                        gas_per_pubdata_limit = data_table.gas_per_pubdata_limit,\n                        input = data_table.input,\n                        data = data_table.data,\n                        tx_format = data_table.tx_format,\n                        miniblock_number = $21,\n                        index_in_block = data_table.index_in_block,\n                        error = NULLIF(data_table.error, ''),\n                        effective_gas_price = data_table.effective_gas_price,\n                        execution_info = data_table.new_execution_info,\n                        refunded_gas = data_table.refunded_gas,\n                        value = data_table.value,\n                        contract_address = data_table.contract_address,\n                        paymaster = data_table.paymaster,\n                        paymaster_input = data_table.paymaster_input,\n                        in_mempool = FALSE,\n                        updated_at = NOW()\n                    FROM\n                        (\n                            SELECT\n                                data_table_temp.*\n                            FROM\n                                (\n                                    SELECT\n                                        UNNEST($1::bytea[]) AS initiator_address,\n                                        UNNEST($2::INT[]) AS nonce,\n                                        UNNEST($3::bytea[]) AS hash,\n                                        UNNEST($4::bytea[]) AS signature,\n                                        UNNEST($5::NUMERIC[]) AS gas_limit,\n                                        UNNEST($6::NUMERIC[]) AS max_fee_per_gas,\n                                        UNNEST($7::NUMERIC[]) AS max_priority_fee_per_gas,\n                                        UNNEST($8::NUMERIC[]) AS gas_per_pubdata_limit,\n                                        UNNEST($9::INT[]) AS tx_format,\n                                        UNNEST($10::INTEGER[]) AS index_in_block,\n                                        UNNEST($11::VARCHAR[]) AS error,\n                                        UNNEST($12::NUMERIC[]) AS effective_gas_price,\n                                        UNNEST($13::jsonb[]) AS new_execution_info,\n                                        UNNEST($14::bytea[]) AS input,\n                                        UNNEST($15::jsonb[]) AS data,\n                                        UNNEST($16::BIGINT[]) AS refunded_gas,\n                                        UNNEST($17::NUMERIC[]) AS value,\n                                        UNNEST($18::bytea[]) AS contract_address,\n                                        UNNEST($19::bytea[]) AS paymaster,\n                                        UNNEST($20::bytea[]) AS paymaster_input\n                                ) AS data_table_temp\n                                JOIN transactions ON transactions.initiator_address = data_table_temp.initiator_address\n                                AND transactions.nonce = data_table_temp.nonce\n                            ORDER BY\n                                transactions.hash\n                        ) AS data_table\n                    WHERE\n                        transactions.initiator_address = data_table.initiator_address\n                        AND transactions.nonce = data_table.nonce\n                    "
  },
  "1f75f2d88c1d2496e48b02f374e492cf2545944291dd0d42b937c0d0c7eefd47": {
    "describe": {
      "columns": [
        {
          "name": "number",
          "ordinal": 0,
          "type_info": "Int8"
        },
        {
          "name": "timestamp",
          "ordinal": 1,
          "type_info": "Int8"
        },
        {
          "name": "l1_tx_count",
          "ordinal": 2,
          "type_info": "Int4"
        },
        {
          "name": "l2_tx_count",
          "ordinal": 3,
          "type_info": "Int4"
        },
        {
          "name": "root_hash?",
          "ordinal": 4,
          "type_info": "Bytea"
        },
        {
          "name": "commit_tx_hash?",
          "ordinal": 5,
          "type_info": "Text"
        },
        {
          "name": "committed_at?",
          "ordinal": 6,
          "type_info": "Timestamp"
        },
        {
          "name": "prove_tx_hash?",
          "ordinal": 7,
          "type_info": "Text"
        },
        {
          "name": "proven_at?",
          "ordinal": 8,
          "type_info": "Timestamp"
        },
        {
          "name": "execute_tx_hash?",
          "ordinal": 9,
          "type_info": "Text"
        },
        {
          "name": "executed_at?",
          "ordinal": 10,
          "type_info": "Timestamp"
        },
        {
          "name": "l1_gas_price",
          "ordinal": 11,
          "type_info": "Int8"
        },
        {
          "name": "l2_fair_gas_price",
          "ordinal": 12,
          "type_info": "Int8"
        },
        {
          "name": "bootloader_code_hash",
          "ordinal": 13,
          "type_info": "Bytea"
        },
        {
          "name": "default_aa_code_hash",
          "ordinal": 14,
          "type_info": "Bytea"
        }
      ],
      "nullable": [
        false,
        false,
        false,
        false,
        true,
        false,
        true,
        false,
        true,
        false,
        true,
        false,
        false,
        true,
        true
      ],
      "parameters": {
        "Left": [
          "Int8"
        ]
      }
    },
    "query": "\n                SELECT\n                    l1_batches.number,\n                    l1_batches.timestamp,\n                    l1_batches.l1_tx_count,\n                    l1_batches.l2_tx_count,\n                    l1_batches.hash AS \"root_hash?\",\n                    commit_tx.tx_hash AS \"commit_tx_hash?\",\n                    commit_tx.confirmed_at AS \"committed_at?\",\n                    prove_tx.tx_hash AS \"prove_tx_hash?\",\n                    prove_tx.confirmed_at AS \"proven_at?\",\n                    execute_tx.tx_hash AS \"execute_tx_hash?\",\n                    execute_tx.confirmed_at AS \"executed_at?\",\n                    l1_batches.l1_gas_price,\n                    l1_batches.l2_fair_gas_price,\n                    l1_batches.bootloader_code_hash,\n                    l1_batches.default_aa_code_hash\n                FROM\n                    l1_batches\n                    LEFT JOIN eth_txs_history AS commit_tx ON (\n                        l1_batches.eth_commit_tx_id = commit_tx.eth_tx_id\n                        AND commit_tx.confirmed_at IS NOT NULL\n                    )\n                    LEFT JOIN eth_txs_history AS prove_tx ON (\n                        l1_batches.eth_prove_tx_id = prove_tx.eth_tx_id\n                        AND prove_tx.confirmed_at IS NOT NULL\n                    )\n                    LEFT JOIN eth_txs_history AS execute_tx ON (\n                        l1_batches.eth_execute_tx_id = execute_tx.eth_tx_id\n                        AND execute_tx.confirmed_at IS NOT NULL\n                    )\n                WHERE\n                    l1_batches.number = $1\n                "
  },
  "2003dcf7bc807c7d345368538accd9b0128f82306e27e4c7258116082a54ab95": {
    "describe": {
      "columns": [
        {
          "name": "hash",
          "ordinal": 0,
          "type_info": "Bytea"
        },
        {
          "name": "received_at",
          "ordinal": 1,
          "type_info": "Timestamp"
        }
      ],
      "nullable": [
        false,
        false
      ],
      "parameters": {
        "Left": [
          "Timestamp",
          "Int8"
        ]
      }
    },
    "query": "\n            SELECT\n                transactions.hash,\n                transactions.received_at\n            FROM\n                transactions\n                LEFT JOIN miniblocks ON miniblocks.number = miniblock_number\n            WHERE\n                received_at > $1\n            ORDER BY\n                received_at ASC\n            LIMIT\n                $2\n            "
  },
  "2028ba507f3ccd474f0261e571eb19a3a7feec950cb3e503588cf55d954a493a": {
    "describe": {
      "columns": [
        {
          "name": "bytecode",
          "ordinal": 0,
          "type_info": "Bytea"
        }
      ],
      "nullable": [
        false
      ],
      "parameters": {
        "Left": [
          "Int8"
        ]
      }
    },
    "query": "\n            SELECT\n                bytecode\n            FROM\n                factory_deps\n            WHERE\n                miniblock_number <= $1\n            "
  },
  "20f84f9ec21459d8c7ad53241758eeab159533211d2ddbef41e6ff0ba937d04a": {
    "describe": {
      "columns": [],
      "nullable": [],
      "parameters": {
        "Left": [
          "Int8"
        ]
      }
    },
    "query": "\n            UPDATE l1_batches\n            SET\n                skip_proof = TRUE\n            WHERE\n                number = $1\n            "
  },
  "23be43bf705d679ca751c89353716065fcad42c6b621efb3a135a16b477dcfd9": {
    "describe": {
      "columns": [
        {
          "name": "id",
          "ordinal": 0,
          "type_info": "Int4"
        },
        {
          "name": "nonce",
          "ordinal": 1,
          "type_info": "Int8"
        },
        {
          "name": "raw_tx",
          "ordinal": 2,
          "type_info": "Bytea"
        },
        {
          "name": "contract_address",
          "ordinal": 3,
          "type_info": "Text"
        },
        {
          "name": "tx_type",
          "ordinal": 4,
          "type_info": "Text"
        },
        {
          "name": "gas_used",
          "ordinal": 5,
          "type_info": "Int8"
        },
        {
          "name": "created_at",
          "ordinal": 6,
          "type_info": "Timestamp"
        },
        {
          "name": "updated_at",
          "ordinal": 7,
          "type_info": "Timestamp"
        },
        {
          "name": "has_failed",
          "ordinal": 8,
          "type_info": "Bool"
        },
        {
          "name": "sent_at_block",
          "ordinal": 9,
          "type_info": "Int4"
        },
        {
          "name": "confirmed_eth_tx_history_id",
          "ordinal": 10,
          "type_info": "Int4"
        },
        {
          "name": "predicted_gas_cost",
          "ordinal": 11,
          "type_info": "Int8"
        }
      ],
      "nullable": [
        false,
        false,
        false,
        false,
        false,
        true,
        false,
        false,
        false,
        true,
        true,
        false
      ],
      "parameters": {
        "Left": []
      }
    },
    "query": "\n            SELECT\n                *\n            FROM\n                eth_txs\n            WHERE\n                confirmed_eth_tx_history_id IS NULL\n                AND id <= (\n                    SELECT\n                        COALESCE(MAX(eth_tx_id), 0)\n                    FROM\n                        eth_txs_history\n                    WHERE\n                        sent_at_block IS NOT NULL\n                )\n            ORDER BY\n                id\n            "
  },
  "245dc5bb82cc82df38e4440a7746ca08324bc86a72e4ea85c9c7962a6c8c9e30": {
    "describe": {
      "columns": [],
      "nullable": [],
      "parameters": {
        "Left": [
          "Int4",
          "Int8",
          "Int8"
        ]
      }
    },
    "query": "\n                    UPDATE l1_batches\n                    SET\n                        eth_prove_tx_id = $1,\n                        updated_at = NOW()\n                    WHERE\n                        number BETWEEN $2 AND $3\n                    "
  },
  "24722ee4ced7f03e60b1b5ecaaa5234d536b064951a67d826ac49b7a3a095a1a": {
    "describe": {
      "columns": [
        {
          "name": "hashed_key",
          "ordinal": 0,
          "type_info": "Bytea"
        },
        {
          "name": "index",
          "ordinal": 1,
          "type_info": "Int8"
        }
      ],
      "nullable": [
        false,
        false
      ],
      "parameters": {
        "Left": [
          "Int8"
        ]
      }
    },
    "query": "\n            SELECT\n                hashed_key,\n                INDEX\n            FROM\n                initial_writes\n            WHERE\n                l1_batch_number = $1\n            ORDER BY\n                INDEX\n            "
  },
  "249cb862d44196cb6dc3945e907717b0dd3cec64b0b29f59b273f1c6952e01da": {
    "describe": {
      "columns": [
        {
          "name": "bytecode_hash",
          "ordinal": 0,
          "type_info": "Bytea"
        }
      ],
      "nullable": [
        false
      ],
      "parameters": {
        "Left": [
          "Int8"
        ]
      }
    },
    "query": "\n            SELECT\n                bytecode_hash\n            FROM\n                factory_deps\n            WHERE\n                miniblock_number > $1\n            "
  },
  "25aad4298d2459ef5aea7c4ea82eda1da000848ed4abf309b68989da33e1ce5a": {
    "describe": {
      "columns": [
        {
          "name": "number",
          "ordinal": 0,
          "type_info": "Int8"
        },
        {
          "name": "l1_batch_number!",
          "ordinal": 1,
          "type_info": "Int8"
        },
        {
          "name": "timestamp",
          "ordinal": 2,
          "type_info": "Int8"
        },
        {
          "name": "l1_tx_count",
          "ordinal": 3,
          "type_info": "Int4"
        },
        {
          "name": "l2_tx_count",
          "ordinal": 4,
          "type_info": "Int4"
        },
        {
          "name": "root_hash?",
          "ordinal": 5,
          "type_info": "Bytea"
        },
        {
          "name": "commit_tx_hash?",
          "ordinal": 6,
          "type_info": "Text"
        },
        {
          "name": "committed_at?",
          "ordinal": 7,
          "type_info": "Timestamp"
        },
        {
          "name": "prove_tx_hash?",
          "ordinal": 8,
          "type_info": "Text"
        },
        {
          "name": "proven_at?",
          "ordinal": 9,
          "type_info": "Timestamp"
        },
        {
          "name": "execute_tx_hash?",
          "ordinal": 10,
          "type_info": "Text"
        },
        {
          "name": "executed_at?",
          "ordinal": 11,
          "type_info": "Timestamp"
        },
        {
          "name": "l1_gas_price",
          "ordinal": 12,
          "type_info": "Int8"
        },
        {
          "name": "l2_fair_gas_price",
          "ordinal": 13,
          "type_info": "Int8"
        },
        {
          "name": "bootloader_code_hash",
          "ordinal": 14,
          "type_info": "Bytea"
        },
        {
          "name": "default_aa_code_hash",
          "ordinal": 15,
          "type_info": "Bytea"
        },
        {
          "name": "protocol_version",
          "ordinal": 16,
          "type_info": "Int4"
        },
        {
          "name": "fee_account_address?",
          "ordinal": 17,
          "type_info": "Bytea"
        }
      ],
      "nullable": [
        false,
        null,
        false,
        false,
        false,
        false,
        false,
        true,
        false,
        true,
        false,
        true,
        false,
        false,
        true,
        true,
        true,
        false
      ],
      "parameters": {
        "Left": [
          "Int8"
        ]
      }
    },
    "query": "\n                SELECT\n                    miniblocks.number,\n                    COALESCE(\n                        miniblocks.l1_batch_number,\n                        (\n                            SELECT\n                                (MAX(number) + 1)\n                            FROM\n                                l1_batches\n                        )\n                    ) AS \"l1_batch_number!\",\n                    miniblocks.timestamp,\n                    miniblocks.l1_tx_count,\n                    miniblocks.l2_tx_count,\n                    miniblocks.hash AS \"root_hash?\",\n                    commit_tx.tx_hash AS \"commit_tx_hash?\",\n                    commit_tx.confirmed_at AS \"committed_at?\",\n                    prove_tx.tx_hash AS \"prove_tx_hash?\",\n                    prove_tx.confirmed_at AS \"proven_at?\",\n                    execute_tx.tx_hash AS \"execute_tx_hash?\",\n                    execute_tx.confirmed_at AS \"executed_at?\",\n                    miniblocks.l1_gas_price,\n                    miniblocks.l2_fair_gas_price,\n                    miniblocks.bootloader_code_hash,\n                    miniblocks.default_aa_code_hash,\n                    miniblocks.protocol_version,\n                    l1_batches.fee_account_address AS \"fee_account_address?\"\n                FROM\n                    miniblocks\n                    LEFT JOIN l1_batches ON miniblocks.l1_batch_number = l1_batches.number\n                    LEFT JOIN eth_txs_history AS commit_tx ON (\n                        l1_batches.eth_commit_tx_id = commit_tx.eth_tx_id\n                        AND commit_tx.confirmed_at IS NOT NULL\n                    )\n                    LEFT JOIN eth_txs_history AS prove_tx ON (\n                        l1_batches.eth_prove_tx_id = prove_tx.eth_tx_id\n                        AND prove_tx.confirmed_at IS NOT NULL\n                    )\n                    LEFT JOIN eth_txs_history AS execute_tx ON (\n                        l1_batches.eth_execute_tx_id = execute_tx.eth_tx_id\n                        AND execute_tx.confirmed_at IS NOT NULL\n                    )\n                WHERE\n                    miniblocks.number = $1\n                "
  },
  "26cb272c2a46a267c47681e0f1f07997b7e24682da56f84d812da2b9aeb14ca2": {
    "describe": {
      "columns": [
        {
          "name": "miniblock_number!",
          "ordinal": 0,
          "type_info": "Int8"
        },
        {
          "name": "hash",
          "ordinal": 1,
          "type_info": "Bytea"
        },
        {
          "name": "index_in_block!",
          "ordinal": 2,
          "type_info": "Int4"
        },
        {
          "name": "l1_batch_tx_index!",
          "ordinal": 3,
          "type_info": "Int4"
        }
      ],
      "nullable": [
        true,
        false,
        true,
        true
      ],
      "parameters": {
        "Left": [
          "Int8"
        ]
      }
    },
    "query": "\n                SELECT\n                    miniblock_number AS \"miniblock_number!\",\n                    hash,\n                    index_in_block AS \"index_in_block!\",\n                    l1_batch_tx_index AS \"l1_batch_tx_index!\"\n                FROM\n                    transactions\n                WHERE\n                    l1_batch_number = $1\n                ORDER BY\n                    miniblock_number,\n                    index_in_block\n                "
  },
  "26e0b7eb1871d94ddc98254fece6381a9c4165e2727542eaeef3bbedd13a4f20": {
    "describe": {
      "columns": [],
      "nullable": [],
      "parameters": {
        "Left": [
          "Text",
          "Int8"
        ]
      }
    },
    "query": "\n            UPDATE proof_generation_details\n            SET\n                status = $1,\n                updated_at = NOW()\n            WHERE\n                l1_batch_number = $2\n            "
  },
  "2737fea02599cdc163854b1395c42d4ef93ca238fd2fbc9155e6d012d0d1e113": {
    "describe": {
      "columns": [],
      "nullable": [],
      "parameters": {
        "Left": [
          "Varchar",
          "Bytea"
        ]
      }
    },
    "query": "\n                UPDATE transactions\n                SET\n                    error = $1,\n                    updated_at = NOW()\n                WHERE\n                    hash = $2\n                "
  },
  "2757b30c4641a346eb0226c706223efc18e51e6d4092188e081f4fafe92fe0ef": {
    "describe": {
      "columns": [
        {
          "name": "bootloader_code_hash",
          "ordinal": 0,
          "type_info": "Bytea"
        },
        {
          "name": "default_account_code_hash",
          "ordinal": 1,
          "type_info": "Bytea"
        },
        {
          "name": "id",
          "ordinal": 2,
          "type_info": "Int4"
        }
      ],
      "nullable": [
        false,
        false,
        false
      ],
      "parameters": {
        "Left": [
          "Int8"
        ]
      }
    },
    "query": "\n            SELECT\n                bootloader_code_hash,\n                default_account_code_hash,\n                id\n            FROM\n                protocol_versions\n            WHERE\n                timestamp <= $1\n            ORDER BY\n                id DESC\n            LIMIT\n                1\n            "
  },
  "280cf015e40353e2833c0a70b77095596297be0d728a0aa2d9b180fb72de222b": {
    "describe": {
      "columns": [
        {
          "name": "attempts",
          "ordinal": 0,
          "type_info": "Int2"
        }
      ],
      "nullable": [
        false
      ],
      "parameters": {
        "Left": [
          "Int8"
        ]
      }
    },
    "query": "\n            SELECT\n                attempts\n            FROM\n                basic_witness_input_producer_jobs\n            WHERE\n                l1_batch_number = $1\n            "
  },
  "293258ecb299be5f5e81696d14883f115cd97586bd795ee31f58fc14e56d58cb": {
    "describe": {
      "columns": [],
      "nullable": [],
      "parameters": {
        "Left": [
          "Int8"
        ]
      }
    },
    "query": "\n            DELETE FROM events\n            WHERE\n                miniblock_number > $1\n            "
  },
  "2955e976281f9cbd98b7378c5ab52964b268b93c32fd280c49bf9f932884300d": {
    "describe": {
      "columns": [
        {
          "name": "timestamp",
          "ordinal": 0,
          "type_info": "Int8"
        }
      ],
      "nullable": [
        false
      ],
      "parameters": {
        "Left": []
      }
    },
    "query": "\n            SELECT\n                timestamp\n            FROM\n                l1_batches\n            WHERE\n                eth_prove_tx_id IS NULL\n                AND number > 0\n            ORDER BY\n                number\n            LIMIT\n                1\n            "
  },
  "2a2469109033ba08591db3647b73595fe783b7b894748d07fed9735c58fb28fb": {
    "describe": {
      "columns": [
        {
          "name": "number",
          "ordinal": 0,
          "type_info": "Int8"
        }
      ],
      "nullable": [
        false
      ],
      "parameters": {
        "Left": []
      }
    },
    "query": "\n            SELECT\n                number\n            FROM\n                miniblocks\n            WHERE\n                consensus IS NOT NULL\n            ORDER BY\n                number DESC\n            LIMIT\n                1\n            "
  },
  "2b626262c8003817ee02978f77452554ccfb5b83f00efdc12bed0f60ef439785": {
    "describe": {
      "columns": [
        {
          "name": "id",
          "ordinal": 0,
          "type_info": "Int8"
        }
      ],
      "nullable": [
        false
      ],
      "parameters": {
        "Left": [
          "Int8",
          "Int2",
          "Int2",
          "Int4"
        ]
      }
    },
    "query": "\n            SELECT\n                id\n            FROM\n                prover_jobs_fri\n            WHERE\n                l1_batch_number = $1\n                AND circuit_id = $2\n                AND aggregation_round = $3\n                AND depth = $4\n                AND status = 'successful'\n            ORDER BY\n                sequence_number ASC;\n            "
  },
  "2c827c1c3cfa3552b90d4746c5df45d57f1f8b2558fdb374bf02e84d3c825a23": {
    "describe": {
      "columns": [
        {
          "name": "number",
          "ordinal": 0,
          "type_info": "Int8"
        }
      ],
      "nullable": [
        null
      ],
      "parameters": {
        "Left": []
      }
    },
    "query": "\n            SELECT\n                MAX(number) AS \"number\"\n            FROM\n                miniblocks\n            "
  },
  "2d0c2e9ec4187641baef8a33229bffc78d92adb3c1e3ca60b12163e38c67047e": {
    "describe": {
      "columns": [
        {
          "name": "count!",
          "ordinal": 0,
          "type_info": "Int8"
        }
      ],
      "nullable": [
        null
      ],
      "parameters": {
        "Left": [
          "Bytea"
        ]
      }
    },
    "query": "\n            SELECT\n                COUNT(*) AS \"count!\"\n            FROM\n                contracts_verification_info\n            WHERE\n                address = $1\n            "
  },
  "2d1e0f2e043c193052c9cc20f9efeb5f094160627bc09db4bda2dda9a8c11c44": {
    "describe": {
      "columns": [],
      "nullable": [],
      "parameters": {
        "Left": [
          "Bytea",
          "Jsonb"
        ]
      }
    },
    "query": "\n            INSERT INTO\n                contracts_verification_info (address, verification_info)\n            VALUES\n                ($1, $2)\n            ON CONFLICT (address) DO\n            UPDATE\n            SET\n                verification_info = $2\n            "
  },
  "2d31fcce581975a82d6156b52e35fb7a093b73727f75e0cb7db9cea480c95f5c": {
    "describe": {
      "columns": [
        {
          "name": "id",
          "ordinal": 0,
          "type_info": "Int8"
        },
        {
          "name": "status",
          "ordinal": 1,
          "type_info": "Text"
        },
        {
          "name": "attempts",
          "ordinal": 2,
          "type_info": "Int2"
        }
      ],
      "nullable": [
        false,
        false,
        false
      ],
      "parameters": {
        "Left": [
          "Interval",
          "Int2"
        ]
      }
    },
    "query": "\n                UPDATE prover_jobs_fri\n                SET\n                    status = 'queued',\n                    updated_at = NOW(),\n                    processing_started_at = NOW()\n                WHERE\n                    id IN (\n                        SELECT\n                            id\n                        FROM\n                            prover_jobs_fri\n                        WHERE\n                            (\n                                status = 'in_progress'\n                                AND processing_started_at <= NOW() - $1::INTERVAL\n                                AND attempts < $2\n                            )\n                            OR (\n                                status = 'in_gpu_proof'\n                                AND processing_started_at <= NOW() - $1::INTERVAL\n                                AND attempts < $2\n                            )\n                            OR (\n                                status = 'failed'\n                                AND attempts < $2\n                            )\n                        FOR UPDATE\n                            SKIP LOCKED\n                    )\n                RETURNING\n                    id,\n                    status,\n                    attempts\n                "
  },
  "2d862097cfae49a1fb28ec0a05176085385c3a79d72f49669b4215a9454323c2": {
    "describe": {
      "columns": [
        {
          "name": "index",
          "ordinal": 0,
          "type_info": "Int8"
        }
      ],
      "nullable": [
        false
      ],
      "parameters": {
        "Left": [
          "Int8"
        ]
      }
    },
    "query": "\n            SELECT\n                INDEX\n            FROM\n                initial_writes\n            WHERE\n                l1_batch_number <= $1\n            ORDER BY\n                l1_batch_number DESC,\n                INDEX DESC\n            LIMIT\n                1;\n            "
  },
  "2d87b294817859e42258136b1cb78f42a877039094c3d6354928a03dad29451a": {
    "describe": {
      "columns": [],
      "nullable": [],
      "parameters": {
        "Left": [
          "Int8",
          "Int4Array"
        ]
      }
    },
    "query": "\n            DELETE FROM storage_logs\n            WHERE\n                miniblock_number = $1\n                AND operation_number != ALL ($2)\n            "
  },
  "2dd7dbaeb2572404451e78a96f540e73a2778633bbf9d8e591ec912634639af9": {
    "describe": {
      "columns": [
        {
          "name": "hash",
          "ordinal": 0,
          "type_info": "Bytea"
        },
        {
          "name": "is_priority",
          "ordinal": 1,
          "type_info": "Bool"
        },
        {
          "name": "full_fee",
          "ordinal": 2,
          "type_info": "Numeric"
        },
        {
          "name": "layer_2_tip_fee",
          "ordinal": 3,
          "type_info": "Numeric"
        },
        {
          "name": "initiator_address",
          "ordinal": 4,
          "type_info": "Bytea"
        },
        {
          "name": "nonce",
          "ordinal": 5,
          "type_info": "Int8"
        },
        {
          "name": "signature",
          "ordinal": 6,
          "type_info": "Bytea"
        },
        {
          "name": "input",
          "ordinal": 7,
          "type_info": "Bytea"
        },
        {
          "name": "data",
          "ordinal": 8,
          "type_info": "Jsonb"
        },
        {
          "name": "received_at",
          "ordinal": 9,
          "type_info": "Timestamp"
        },
        {
          "name": "priority_op_id",
          "ordinal": 10,
          "type_info": "Int8"
        },
        {
          "name": "l1_batch_number",
          "ordinal": 11,
          "type_info": "Int8"
        },
        {
          "name": "index_in_block",
          "ordinal": 12,
          "type_info": "Int4"
        },
        {
          "name": "error",
          "ordinal": 13,
          "type_info": "Varchar"
        },
        {
          "name": "gas_limit",
          "ordinal": 14,
          "type_info": "Numeric"
        },
        {
          "name": "gas_per_storage_limit",
          "ordinal": 15,
          "type_info": "Numeric"
        },
        {
          "name": "gas_per_pubdata_limit",
          "ordinal": 16,
          "type_info": "Numeric"
        },
        {
          "name": "tx_format",
          "ordinal": 17,
          "type_info": "Int4"
        },
        {
          "name": "created_at",
          "ordinal": 18,
          "type_info": "Timestamp"
        },
        {
          "name": "updated_at",
          "ordinal": 19,
          "type_info": "Timestamp"
        },
        {
          "name": "execution_info",
          "ordinal": 20,
          "type_info": "Jsonb"
        },
        {
          "name": "contract_address",
          "ordinal": 21,
          "type_info": "Bytea"
        },
        {
          "name": "in_mempool",
          "ordinal": 22,
          "type_info": "Bool"
        },
        {
          "name": "l1_block_number",
          "ordinal": 23,
          "type_info": "Int4"
        },
        {
          "name": "value",
          "ordinal": 24,
          "type_info": "Numeric"
        },
        {
          "name": "paymaster",
          "ordinal": 25,
          "type_info": "Bytea"
        },
        {
          "name": "paymaster_input",
          "ordinal": 26,
          "type_info": "Bytea"
        },
        {
          "name": "max_fee_per_gas",
          "ordinal": 27,
          "type_info": "Numeric"
        },
        {
          "name": "max_priority_fee_per_gas",
          "ordinal": 28,
          "type_info": "Numeric"
        },
        {
          "name": "effective_gas_price",
          "ordinal": 29,
          "type_info": "Numeric"
        },
        {
          "name": "miniblock_number",
          "ordinal": 30,
          "type_info": "Int8"
        },
        {
          "name": "l1_batch_tx_index",
          "ordinal": 31,
          "type_info": "Int4"
        },
        {
          "name": "refunded_gas",
          "ordinal": 32,
          "type_info": "Int8"
        },
        {
          "name": "l1_tx_mint",
          "ordinal": 33,
          "type_info": "Numeric"
        },
        {
          "name": "l1_tx_refund_recipient",
          "ordinal": 34,
          "type_info": "Bytea"
        },
        {
          "name": "upgrade_id",
          "ordinal": 35,
          "type_info": "Int4"
        }
      ],
      "nullable": [
        false,
        false,
        true,
        true,
        false,
        true,
        true,
        true,
        false,
        false,
        true,
        true,
        true,
        true,
        true,
        true,
        true,
        true,
        false,
        false,
        false,
        true,
        false,
        true,
        false,
        false,
        false,
        true,
        true,
        true,
        true,
        true,
        false,
        true,
        true,
        true
      ],
      "parameters": {
        "Left": [
          "Int8"
        ]
      }
    },
    "query": "\n            SELECT\n                *\n            FROM\n                transactions\n            WHERE\n                miniblock_number = $1\n            ORDER BY\n                index_in_block\n            "
  },
  "2ddba807ac8ec5260bf92c77073eb89c728357c0744f209090824695a5d35fa3": {
    "describe": {
      "columns": [
        {
          "name": "hash",
          "ordinal": 0,
          "type_info": "Bytea"
        }
      ],
      "nullable": [
        false
      ],
      "parameters": {
        "Left": [
          "Int8"
        ]
      }
    },
    "query": "\n                UPDATE transactions\n                SET\n                    l1_batch_number = NULL,\n                    miniblock_number = NULL,\n                    error = NULL,\n                    index_in_block = NULL,\n                    execution_info = '{}'\n                WHERE\n                    miniblock_number > $1\n                RETURNING\n                    hash\n                "
  },
  "2e0ea9434195270cc65cdca1f674d6b3b1d15b818974e4e403f4ac418ed40c2c": {
    "describe": {
      "columns": [
        {
          "name": "id",
          "ordinal": 0,
          "type_info": "Int4"
        }
      ],
      "nullable": [
        false
      ],
      "parameters": {
        "Left": [
          "Int4",
          "Int8",
          "Int8",
          "Text",
          "Bytea"
        ]
      }
    },
    "query": "\n            INSERT INTO\n                eth_txs_history (\n                    eth_tx_id,\n                    base_fee_per_gas,\n                    priority_fee_per_gas,\n                    tx_hash,\n                    signed_raw_tx,\n                    created_at,\n                    updated_at\n                )\n            VALUES\n                ($1, $2, $3, $4, $5, NOW(), NOW())\n            ON CONFLICT (tx_hash) DO NOTHING\n            RETURNING\n                id\n            "
  },
  "2e5b9ae1b81b0abfe7a962c93b3119a0a60dc9804175b2baf8b45939c74bd583": {
    "describe": {
      "columns": [],
      "nullable": [],
      "parameters": {
        "Left": [
          "TextArray",
          "Text"
        ]
      }
    },
    "query": "\n            INSERT INTO\n                compiler_versions (VERSION, compiler, created_at, updated_at)\n            SELECT\n                u.version,\n                $2,\n                NOW(),\n                NOW()\n            FROM\n                UNNEST($1::TEXT[]) AS u (VERSION)\n            ON CONFLICT (VERSION, compiler) DO NOTHING\n            "
  },
  "2eb25bfcfc1114de825dc4eeb0605d7d1c9e649663f6e9444c4425821d0a5b71": {
    "describe": {
      "columns": [
        {
          "name": "eth_commit_tx_id",
          "ordinal": 0,
          "type_info": "Int4"
        }
      ],
      "nullable": [
        true
      ],
      "parameters": {
        "Left": [
          "Int8"
        ]
      }
    },
    "query": "\n            SELECT\n                eth_commit_tx_id\n            FROM\n                l1_batches\n            WHERE\n                number = $1\n            "
  },
  "2eb617f3e34ac5b21f925053a45da2b4afc314a3b3e78b041b44c8a020a0ee12": {
    "describe": {
      "columns": [],
      "nullable": [],
      "parameters": {
        "Left": [
          "ByteaArray"
        ]
      }
    },
    "query": "\n                UPDATE transactions\n                SET\n                    in_mempool = FALSE\n                FROM\n                    UNNEST($1::bytea[]) AS s (address)\n                WHERE\n                    transactions.in_mempool = TRUE\n                    AND transactions.initiator_address = s.address\n                "
  },
<<<<<<< HEAD
=======
  "31334f2878b1ac7d828d5bc22d65ef6676b2eac623c0f78634cae9072fe0498a": {
    "describe": {
      "columns": [],
      "nullable": [],
      "parameters": {
        "Left": [
          "Int8",
          "Int4",
          "Text"
        ]
      }
    },
    "query": "\n            INSERT INTO\n                snapshots (\n                    l1_batch_number,\n                    storage_logs_filepaths,\n                    factory_deps_filepath,\n                    created_at,\n                    updated_at\n                )\n            VALUES\n                ($1, ARRAY_FILL(''::TEXT, ARRAY[$2::INTEGER]), $3, NOW(), NOW())\n            "
  },
  "314f7e619a34efa89255a58c89f85d4402ff6005446bbded68c8d3dbca510f37": {
    "describe": {
      "columns": [],
      "nullable": [],
      "parameters": {
        "Left": [
          "Int8",
          "Int8",
          "Bytea",
          "Int4",
          "Int4",
          "Numeric",
          "Int8",
          "Int8",
          "Int8",
          "Bytea",
          "Bytea",
          "Int4",
          "Int8"
        ]
      }
    },
    "query": "\n            INSERT INTO\n                miniblocks (\n                    number,\n                    timestamp,\n                    hash,\n                    l1_tx_count,\n                    l2_tx_count,\n                    base_fee_per_gas,\n                    l1_gas_price,\n                    l2_fair_gas_price,\n                    gas_per_pubdata_limit,\n                    bootloader_code_hash,\n                    default_aa_code_hash,\n                    protocol_version,\n                    virtual_blocks,\n                    created_at,\n                    updated_at\n                )\n            VALUES\n                ($1, $2, $3, $4, $5, $6, $7, $8, $9, $10, $11, $12, $13, NOW(), NOW())\n            "
  },
>>>>>>> 24054454
  "31f12a8c44124bb2ce31889ac5295f3823926f69cb1d54874878e6d6c301bfd8": {
    "describe": {
      "columns": [
        {
          "name": "count!",
          "ordinal": 0,
          "type_info": "Int8"
        }
      ],
      "nullable": [
        null
      ],
      "parameters": {
        "Left": []
      }
    },
    "query": "\n            SELECT\n                COUNT(*) AS \"count!\"\n            FROM\n                l1_batches\n            "
  },
  "322d919ff1ef4675623a58af2b0e9ebdda648667d48d6b27ddf155f2fe01d77a": {
    "describe": {
      "columns": [],
      "nullable": [],
      "parameters": {
        "Left": [
          "Int8",
          "Bytea",
          "Bytea"
        ]
      }
    },
    "query": "\n                UPDATE l1_batches\n                SET\n                    commitment = $2,\n                    aux_data_hash = $3,\n                    updated_at = NOW()\n                WHERE\n                    number = $1\n                "
  },
  "32792c6aee69cb8c8b928a209a3b04ba5868d1897553df85aac15b169ebb0732": {
    "describe": {
      "columns": [],
      "nullable": [],
      "parameters": {
        "Left": [
          "Int8",
          {
            "Custom": {
              "kind": {
                "Enum": [
                  "Queued",
                  "ManuallySkipped",
                  "InProgress",
                  "Successful",
                  "Failed"
                ]
              },
              "name": "basic_witness_input_producer_job_status"
            }
          }
        ]
      }
    },
    "query": "\n            INSERT INTO\n                basic_witness_input_producer_jobs (l1_batch_number, status, created_at, updated_at)\n            VALUES\n                ($1, $2, NOW(), NOW())\n            ON CONFLICT (l1_batch_number) DO NOTHING\n            "
  },
  "33d6be45b246523ad76f9ae512322ff6372f63ecadb504a329499b02e7d3550e": {
    "describe": {
      "columns": [
        {
          "name": "l1_batch_number",
          "ordinal": 0,
          "type_info": "Int8"
        },
        {
          "name": "circuit_id",
          "ordinal": 1,
          "type_info": "Int2"
        }
      ],
      "nullable": [
        false,
        false
      ],
      "parameters": {
        "Left": []
      }
    },
    "query": "\n                UPDATE leaf_aggregation_witness_jobs_fri\n                SET\n                    status = 'queued'\n                WHERE\n                    (l1_batch_number, circuit_id) IN (\n                        SELECT\n                            prover_jobs_fri.l1_batch_number,\n                            prover_jobs_fri.circuit_id\n                        FROM\n                            prover_jobs_fri\n                            JOIN leaf_aggregation_witness_jobs_fri lawj ON prover_jobs_fri.l1_batch_number = lawj.l1_batch_number\n                            AND prover_jobs_fri.circuit_id = lawj.circuit_id\n                        WHERE\n                            lawj.status = 'waiting_for_proofs'\n                            AND prover_jobs_fri.status = 'successful'\n                            AND prover_jobs_fri.aggregation_round = 0\n                        GROUP BY\n                            prover_jobs_fri.l1_batch_number,\n                            prover_jobs_fri.circuit_id,\n                            lawj.number_of_basic_circuits\n                        HAVING\n                            COUNT(*) = lawj.number_of_basic_circuits\n                    )\n                RETURNING\n                    l1_batch_number,\n                    circuit_id;\n                "
  },
  "3490fe0b778a03c73111bf8cbf426b0b3185a231bbf0b8b132a1a95bc157e827": {
    "describe": {
      "columns": [
        {
          "name": "hashed_key",
          "ordinal": 0,
          "type_info": "Bytea"
        },
        {
          "name": "l1_batch_number",
          "ordinal": 1,
          "type_info": "Int8"
        },
        {
          "name": "index",
          "ordinal": 2,
          "type_info": "Int8"
        }
      ],
      "nullable": [
        false,
        false,
        false
      ],
      "parameters": {
        "Left": [
          "ByteaArray"
        ]
      }
    },
    "query": "\n            SELECT\n                hashed_key,\n                l1_batch_number,\n                INDEX\n            FROM\n                initial_writes\n            WHERE\n                hashed_key = ANY ($1::bytea[])\n            "
  },
  "35b87a3b7db0af87c6a95e9fe7ef9044ae85b579c7051301b40bd5f94df1f530": {
    "describe": {
      "columns": [],
      "nullable": [],
      "parameters": {
        "Left": [
          "Text",
          "Int8"
        ]
      }
    },
    "query": "\n                UPDATE prover_jobs_fri\n                SET\n                    status = 'failed',\n                    error = $1,\n                    updated_at = NOW()\n                WHERE\n                    id = $2\n                "
  },
  "3671f23665664b8d6acf97e4f697e5afa28d855d87ea2f8c93e79c436749068a": {
    "describe": {
      "columns": [
        {
          "name": "number",
          "ordinal": 0,
          "type_info": "Int8"
        },
        {
          "name": "timestamp",
          "ordinal": 1,
          "type_info": "Int8"
        },
        {
          "name": "is_finished",
          "ordinal": 2,
          "type_info": "Bool"
        },
        {
          "name": "l1_tx_count",
          "ordinal": 3,
          "type_info": "Int4"
        },
        {
          "name": "l2_tx_count",
          "ordinal": 4,
          "type_info": "Int4"
        },
        {
          "name": "fee_account_address",
          "ordinal": 5,
          "type_info": "Bytea"
        },
        {
          "name": "bloom",
          "ordinal": 6,
          "type_info": "Bytea"
        },
        {
          "name": "priority_ops_onchain_data",
          "ordinal": 7,
          "type_info": "ByteaArray"
        },
        {
          "name": "hash",
          "ordinal": 8,
          "type_info": "Bytea"
        },
        {
          "name": "parent_hash",
          "ordinal": 9,
          "type_info": "Bytea"
        },
        {
          "name": "commitment",
          "ordinal": 10,
          "type_info": "Bytea"
        },
        {
          "name": "compressed_write_logs",
          "ordinal": 11,
          "type_info": "Bytea"
        },
        {
          "name": "compressed_contracts",
          "ordinal": 12,
          "type_info": "Bytea"
        },
        {
          "name": "eth_prove_tx_id",
          "ordinal": 13,
          "type_info": "Int4"
        },
        {
          "name": "eth_commit_tx_id",
          "ordinal": 14,
          "type_info": "Int4"
        },
        {
          "name": "eth_execute_tx_id",
          "ordinal": 15,
          "type_info": "Int4"
        },
        {
          "name": "merkle_root_hash",
          "ordinal": 16,
          "type_info": "Bytea"
        },
        {
          "name": "l2_to_l1_logs",
          "ordinal": 17,
          "type_info": "ByteaArray"
        },
        {
          "name": "l2_to_l1_messages",
          "ordinal": 18,
          "type_info": "ByteaArray"
        },
        {
          "name": "used_contract_hashes",
          "ordinal": 19,
          "type_info": "Jsonb"
        },
        {
          "name": "compressed_initial_writes",
          "ordinal": 20,
          "type_info": "Bytea"
        },
        {
          "name": "compressed_repeated_writes",
          "ordinal": 21,
          "type_info": "Bytea"
        },
        {
          "name": "l2_l1_compressed_messages",
          "ordinal": 22,
          "type_info": "Bytea"
        },
        {
          "name": "l2_l1_merkle_root",
          "ordinal": 23,
          "type_info": "Bytea"
        },
        {
          "name": "l1_gas_price",
          "ordinal": 24,
          "type_info": "Int8"
        },
        {
          "name": "l2_fair_gas_price",
          "ordinal": 25,
          "type_info": "Int8"
        },
        {
          "name": "rollup_last_leaf_index",
          "ordinal": 26,
          "type_info": "Int8"
        },
        {
          "name": "zkporter_is_available",
          "ordinal": 27,
          "type_info": "Bool"
        },
        {
          "name": "bootloader_code_hash",
          "ordinal": 28,
          "type_info": "Bytea"
        },
        {
          "name": "default_aa_code_hash",
          "ordinal": 29,
          "type_info": "Bytea"
        },
        {
          "name": "base_fee_per_gas",
          "ordinal": 30,
          "type_info": "Numeric"
        },
        {
          "name": "aux_data_hash",
          "ordinal": 31,
          "type_info": "Bytea"
        },
        {
          "name": "pass_through_data_hash",
          "ordinal": 32,
          "type_info": "Bytea"
        },
        {
          "name": "meta_parameters_hash",
          "ordinal": 33,
          "type_info": "Bytea"
        },
        {
          "name": "protocol_version",
          "ordinal": 34,
          "type_info": "Int4"
        },
        {
          "name": "compressed_state_diffs",
          "ordinal": 35,
          "type_info": "Bytea"
        },
        {
          "name": "system_logs",
          "ordinal": 36,
          "type_info": "ByteaArray"
        },
        {
          "name": "events_queue_commitment",
          "ordinal": 37,
          "type_info": "Bytea"
        },
        {
          "name": "bootloader_initial_content_commitment",
          "ordinal": 38,
          "type_info": "Bytea"
        },
        {
          "name": "pubdata_input",
          "ordinal": 39,
          "type_info": "Bytea"
        }
      ],
      "nullable": [
        false,
        false,
        false,
        false,
        false,
        false,
        false,
        false,
        true,
        true,
        true,
        true,
        true,
        true,
        true,
        true,
        true,
        false,
        false,
        false,
        true,
        true,
        true,
        true,
        false,
        false,
        true,
        true,
        true,
        true,
        false,
        true,
        true,
        true,
        true,
        true,
        false,
        true,
        true,
        true
      ],
      "parameters": {
        "Left": [
          "Int8",
          "Int8",
          "Int8"
        ]
      }
    },
    "query": "\n                SELECT\n                    number,\n                    timestamp,\n                    is_finished,\n                    l1_tx_count,\n                    l2_tx_count,\n                    fee_account_address,\n                    bloom,\n                    priority_ops_onchain_data,\n                    hash,\n                    parent_hash,\n                    commitment,\n                    compressed_write_logs,\n                    compressed_contracts,\n                    eth_prove_tx_id,\n                    eth_commit_tx_id,\n                    eth_execute_tx_id,\n                    merkle_root_hash,\n                    l2_to_l1_logs,\n                    l2_to_l1_messages,\n                    used_contract_hashes,\n                    compressed_initial_writes,\n                    compressed_repeated_writes,\n                    l2_l1_compressed_messages,\n                    l2_l1_merkle_root,\n                    l1_gas_price,\n                    l2_fair_gas_price,\n                    rollup_last_leaf_index,\n                    zkporter_is_available,\n                    bootloader_code_hash,\n                    default_aa_code_hash,\n                    base_fee_per_gas,\n                    aux_data_hash,\n                    pass_through_data_hash,\n                    meta_parameters_hash,\n                    protocol_version,\n                    compressed_state_diffs,\n                    system_logs,\n                    events_queue_commitment,\n                    bootloader_initial_content_commitment,\n                    pubdata_input\n                FROM\n                    l1_batches\n                    LEFT JOIN commitments ON commitments.l1_batch_number = l1_batches.number\n                WHERE\n                    number BETWEEN $1 AND $2\n                ORDER BY\n                    number\n                LIMIT\n                    $3\n                "
  },
  "367ca58514762ffc26fd906c4c441a21691357494c2f9919bfcbcbb0e42315c2": {
    "describe": {
      "columns": [
        {
          "name": "count!",
          "ordinal": 0,
          "type_info": "Int8"
        }
      ],
      "nullable": [
        null
      ],
      "parameters": {
        "Left": [
          "Int8"
        ]
      }
    },
    "query": "\n            SELECT\n                COUNT(*) AS \"count!\"\n            FROM\n                miniblocks\n            WHERE\n                number = $1\n                AND consensus IS NOT NULL\n            "
  },
  "38a8b00e320b16e99f6ea0e5954e2f7e49cd6600bd3d56cf41795c2c9e082e4c": {
    "describe": {
      "columns": [
        {
          "name": "number",
          "ordinal": 0,
          "type_info": "Int8"
        }
      ],
      "nullable": [
        null
      ],
      "parameters": {
        "Left": []
      }
    },
    "query": "\n            SELECT\n                MAX(number) AS \"number\"\n            FROM\n                l1_batches\n            "
  },
  "3b0af308b0ce95a13a4eed40834279601234a489f73d843f2f314252ed4cb8b0": {
    "describe": {
      "columns": [
        {
          "name": "hashed_key",
          "ordinal": 0,
          "type_info": "Bytea"
        },
        {
          "name": "value!",
          "ordinal": 1,
          "type_info": "Bytea"
        }
      ],
      "nullable": [
        false,
        false
      ],
      "parameters": {
        "Left": [
          "ByteaArray"
        ]
      }
    },
    "query": "\n                SELECT\n                    hashed_key,\n                    value AS \"value!\"\n                FROM\n                    storage\n                WHERE\n                    hashed_key = ANY ($1)\n                "
  },
  "3b3fbcffd2702047045c2f358e8ac77b63879ab97a32eed8392b48cc46116a28": {
    "describe": {
      "columns": [],
      "nullable": [],
      "parameters": {
        "Left": [
          "ByteaArray"
        ]
      }
    },
    "query": "\n                DELETE FROM call_traces\n                WHERE\n                    tx_hash = ANY ($1)\n                "
  },
  "3b4d5009ec22f54cc7d305aa11d96ec397767a063dc21aa3add974cb9b070361": {
    "describe": {
      "columns": [],
      "nullable": [],
      "parameters": {
        "Left": [
          "ByteaArray",
          "ByteaArray",
          "Int8"
        ]
      }
    },
    "query": "\n            INSERT INTO\n                factory_deps (bytecode_hash, bytecode, miniblock_number, created_at, updated_at)\n            SELECT\n                u.bytecode_hash,\n                u.bytecode,\n                $3,\n                NOW(),\n                NOW()\n            FROM\n                UNNEST($1::bytea[], $2::bytea[]) AS u (bytecode_hash, bytecode)\n            ON CONFLICT (bytecode_hash) DO NOTHING\n            "
  },
  "3c1d5f985be7e378211aa339c2c6387f2f3eda07a630503324bd6576dbdf8231": {
    "describe": {
      "columns": [
        {
          "name": "trace",
          "ordinal": 0,
          "type_info": "Jsonb"
        }
      ],
      "nullable": [
        false
      ],
      "parameters": {
        "Left": [
          "Bytea"
        ]
      }
    },
    "query": "\n                SELECT\n                    trace\n                FROM\n                    transaction_traces\n                WHERE\n                    tx_hash = $1\n                "
  },
  "3c3abbf689fa64c6da7de69fd916769dbb04d3a61cf232892236c974660ffe64": {
    "describe": {
      "columns": [
        {
          "name": "l1_batch_number",
          "ordinal": 0,
          "type_info": "Int8"
        },
        {
          "name": "status",
          "ordinal": 1,
          "type_info": "Text"
        },
        {
          "name": "attempts",
          "ordinal": 2,
          "type_info": "Int2"
        }
      ],
      "nullable": [
        false,
        false,
        false
      ],
      "parameters": {
        "Left": [
          "Interval",
          "Int2"
        ]
      }
    },
    "query": "\n            UPDATE scheduler_witness_jobs_fri\n            SET\n                status = 'queued',\n                updated_at = NOW(),\n                processing_started_at = NOW()\n            WHERE\n                (\n                    status = 'in_progress'\n                    AND processing_started_at <= NOW() - $1::INTERVAL\n                    AND attempts < $2\n                )\n                OR (\n                    status = 'failed'\n                    AND attempts < $2\n                )\n            RETURNING\n                l1_batch_number,\n                status,\n                attempts\n            "
  },
  "3e170eea3a5ea5c7389c15f76c6489745438eae73a07b577aa25bd08adf95354": {
    "describe": {
      "columns": [],
      "nullable": [],
      "parameters": {
        "Left": [
          "Bytea",
          "Int8",
          "Bytea"
        ]
      }
    },
    "query": "\n                DELETE FROM tokens\n                WHERE\n                    l2_address IN (\n                        SELECT\n                            SUBSTRING(key, 12, 20)\n                        FROM\n                            storage_logs\n                        WHERE\n                            storage_logs.address = $1\n                            AND miniblock_number > $2\n                            AND NOT EXISTS (\n                                SELECT\n                                    1\n                                FROM\n                                    storage_logs AS s\n                                WHERE\n                                    s.hashed_key = storage_logs.hashed_key\n                                    AND (s.miniblock_number, s.operation_number) >= (storage_logs.miniblock_number, storage_logs.operation_number)\n                                    AND s.value = $3\n                            )\n                    )\n                "
  },
  "3ec365c5c81f4678a905ae5bbd48b87ead36f593488437c6f67da629ca81e4fa": {
    "describe": {
      "columns": [],
      "nullable": [],
      "parameters": {
        "Left": [
          "Int8"
        ]
      }
    },
    "query": "\n            UPDATE scheduler_witness_jobs_fri\n            SET\n                status = 'queued'\n            WHERE\n                l1_batch_number = $1\n                AND status != 'successful'\n                AND status != 'in_progress'\n            "
  },
<<<<<<< HEAD
  "40c82325e05572db9c3a4ca8cc347617ed18495ef147b3ecfacdd89f54957b6a": {
    "describe": {
      "columns": [],
      "nullable": [],
      "parameters": {
        "Left": [
          "Int4",
          "Int8",
          "Bytea",
          "Bytea",
          "Bytea",
          "Bytea",
          "Bytea"
        ]
      }
    },
    "query": "\n            INSERT INTO\n                prover_protocol_versions (\n                    id,\n                    timestamp,\n                    recursion_scheduler_level_vk_hash,\n                    recursion_node_level_vk_hash,\n                    recursion_leaf_level_vk_hash,\n                    recursion_circuits_set_vks_hash,\n                    verifier_address,\n                    created_at\n                )\n            VALUES\n                ($1, $2, $3, $4, $5, $6, $7, NOW())\n            "
  },
  "413005888afbc49f72bc6f06107811b4df3fd9d3d6c45a17b011983c8f48799d": {
    "describe": {
      "columns": [
        {
          "name": "number",
          "ordinal": 0,
          "type_info": "Int8"
        },
        {
          "name": "l1_batch_number!",
          "ordinal": 1,
          "type_info": "Int8"
        },
        {
          "name": "last_batch_miniblock?",
          "ordinal": 2,
          "type_info": "Int8"
        },
        {
          "name": "timestamp",
          "ordinal": 3,
          "type_info": "Int8"
        },
        {
          "name": "l1_gas_price",
          "ordinal": 4,
          "type_info": "Int8"
        },
        {
          "name": "l2_fair_gas_price",
          "ordinal": 5,
          "type_info": "Int8"
        },
        {
          "name": "fair_pubdata_price",
          "ordinal": 6,
          "type_info": "Int8"
        },
        {
          "name": "bootloader_code_hash",
          "ordinal": 7,
          "type_info": "Bytea"
        },
        {
          "name": "default_aa_code_hash",
          "ordinal": 8,
          "type_info": "Bytea"
        },
        {
          "name": "virtual_blocks",
          "ordinal": 9,
          "type_info": "Int8"
        },
        {
          "name": "hash",
          "ordinal": 10,
          "type_info": "Bytea"
        },
        {
          "name": "consensus",
          "ordinal": 11,
          "type_info": "Jsonb"
        },
        {
          "name": "protocol_version!",
          "ordinal": 12,
          "type_info": "Int4"
        },
        {
          "name": "fee_account_address?",
          "ordinal": 13,
          "type_info": "Bytea"
        }
      ],
      "nullable": [
        false,
        null,
        null,
        false,
        false,
        false,
        true,
        true,
        true,
        false,
        false,
        true,
        true,
        false
      ],
      "parameters": {
        "Left": [
          "Int8"
        ]
      }
    },
    "query": "\n            SELECT\n                miniblocks.number,\n                COALESCE(\n                    miniblocks.l1_batch_number,\n                    (\n                        SELECT\n                            (MAX(number) + 1)\n                        FROM\n                            l1_batches\n                    )\n                ) AS \"l1_batch_number!\",\n                (\n                    SELECT\n                        MAX(m2.number)\n                    FROM\n                        miniblocks m2\n                    WHERE\n                        miniblocks.l1_batch_number = m2.l1_batch_number\n                ) AS \"last_batch_miniblock?\",\n                miniblocks.timestamp,\n                miniblocks.l1_gas_price,\n                miniblocks.l2_fair_gas_price,\n                miniblocks.fair_pubdata_price,\n                miniblocks.bootloader_code_hash,\n                miniblocks.default_aa_code_hash,\n                miniblocks.virtual_blocks,\n                miniblocks.hash,\n                miniblocks.consensus,\n                miniblocks.protocol_version AS \"protocol_version!\",\n                l1_batches.fee_account_address AS \"fee_account_address?\"\n            FROM\n                miniblocks\n                LEFT JOIN l1_batches ON miniblocks.l1_batch_number = l1_batches.number\n            WHERE\n                miniblocks.number = $1\n            "
  },
=======
>>>>>>> 24054454
  "41c9f45d6eb727aafad0d8c18024cee5c602d275bb812022cc8fdabf0a60e151": {
    "describe": {
      "columns": [
        {
          "name": "id",
          "ordinal": 0,
          "type_info": "Int4"
        },
        {
          "name": "eth_tx_id",
          "ordinal": 1,
          "type_info": "Int4"
        },
        {
          "name": "tx_hash",
          "ordinal": 2,
          "type_info": "Text"
        },
        {
          "name": "base_fee_per_gas",
          "ordinal": 3,
          "type_info": "Int8"
        },
        {
          "name": "priority_fee_per_gas",
          "ordinal": 4,
          "type_info": "Int8"
        },
        {
          "name": "signed_raw_tx",
          "ordinal": 5,
          "type_info": "Bytea"
        },
        {
          "name": "nonce",
          "ordinal": 6,
          "type_info": "Int8"
        }
      ],
      "nullable": [
        false,
        false,
        false,
        false,
        false,
        true,
        false
      ],
      "parameters": {
        "Left": []
      }
    },
    "query": "\n            SELECT\n                eth_txs_history.id,\n                eth_txs_history.eth_tx_id,\n                eth_txs_history.tx_hash,\n                eth_txs_history.base_fee_per_gas,\n                eth_txs_history.priority_fee_per_gas,\n                eth_txs_history.signed_raw_tx,\n                eth_txs.nonce\n            FROM\n                eth_txs_history\n                JOIN eth_txs ON eth_txs.id = eth_txs_history.eth_tx_id\n            WHERE\n                eth_txs_history.sent_at_block IS NULL\n                AND eth_txs.confirmed_eth_tx_history_id IS NULL\n            ORDER BY\n                eth_txs_history.id DESC\n            "
  },
  "43c7e352d09f69de1a182196aea4de79b67833f17d252b5b0e8e00cd6e75b5c1": {
    "describe": {
      "columns": [
        {
          "name": "number",
          "ordinal": 0,
          "type_info": "Int8"
        }
      ],
      "nullable": [
        null
      ],
      "parameters": {
        "Left": []
      }
    },
    "query": "\n            SELECT\n                MIN(number) AS \"number\"\n            FROM\n                l1_batches\n            "
  },
  "46c4696fff5a4b8cc5cb46b05645da82065836fe17687ffad04126a6a8b2b27c": {
    "describe": {
      "columns": [],
      "nullable": [],
      "parameters": {
        "Left": [
          "Time",
          "Int8"
        ]
      }
    },
    "query": "\n            UPDATE leaf_aggregation_witness_jobs_fri\n            SET\n                status = 'successful',\n                updated_at = NOW(),\n                time_taken = $1\n            WHERE\n                id = $2\n            "
  },
  "47c2f23d9209d155f3f32fd21ef7931a02fe5ffaf2c4dc2f1e7a48c0e932c060": {
    "describe": {
      "columns": [
        {
          "name": "l1_batch_number",
          "ordinal": 0,
          "type_info": "Int8"
        },
        {
          "name": "l1_batch_root_hash",
          "ordinal": 1,
          "type_info": "Bytea"
        },
        {
          "name": "miniblock_number",
          "ordinal": 2,
          "type_info": "Int8"
        },
        {
          "name": "miniblock_root_hash",
          "ordinal": 3,
          "type_info": "Bytea"
        },
        {
          "name": "last_finished_chunk_id",
          "ordinal": 4,
          "type_info": "Int4"
        },
        {
          "name": "total_chunk_count",
          "ordinal": 5,
          "type_info": "Int4"
        }
      ],
      "nullable": [
        false,
        false,
        false,
        false,
        true,
        false
      ],
      "parameters": {
        "Left": []
      }
    },
    "query": "\n            SELECT\n                l1_batch_number,\n                l1_batch_root_hash,\n                miniblock_number,\n                miniblock_root_hash,\n                last_finished_chunk_id,\n                total_chunk_count\n            FROM\n                snapshot_recovery\n            "
  },
  "481d3cdb6c9a90843b240dba84377cb8f1340b483faedbbc2b71055aa5451cae": {
    "describe": {
      "columns": [
        {
          "name": "number",
          "ordinal": 0,
          "type_info": "Int8"
        }
      ],
      "nullable": [
        null
      ],
      "parameters": {
        "Left": []
      }
    },
    "query": "\n            SELECT\n                MAX(number) AS \"number\"\n            FROM\n                l1_batches\n            WHERE\n                is_finished = TRUE\n            "
  },
  "4cdc90ed409b37b3c1c57bbcca9f82918afa1b0ac410325e4d00cd1c4fdd1e8b": {
    "describe": {
      "columns": [
        {
          "name": "number",
          "ordinal": 0,
          "type_info": "Int8"
        },
        {
          "name": "l1_tx_count",
          "ordinal": 1,
          "type_info": "Int4"
        },
        {
          "name": "l2_tx_count",
          "ordinal": 2,
          "type_info": "Int4"
        },
        {
          "name": "timestamp",
          "ordinal": 3,
          "type_info": "Int8"
        },
        {
          "name": "is_finished",
          "ordinal": 4,
          "type_info": "Bool"
        },
        {
          "name": "fee_account_address",
          "ordinal": 5,
          "type_info": "Bytea"
        },
        {
          "name": "l2_to_l1_logs",
          "ordinal": 6,
          "type_info": "ByteaArray"
        },
        {
          "name": "l2_to_l1_messages",
          "ordinal": 7,
          "type_info": "ByteaArray"
        },
        {
          "name": "bloom",
          "ordinal": 8,
          "type_info": "Bytea"
        },
        {
          "name": "priority_ops_onchain_data",
          "ordinal": 9,
          "type_info": "ByteaArray"
        },
        {
          "name": "used_contract_hashes",
          "ordinal": 10,
          "type_info": "Jsonb"
        },
        {
          "name": "base_fee_per_gas",
          "ordinal": 11,
          "type_info": "Numeric"
        },
        {
          "name": "l1_gas_price",
          "ordinal": 12,
          "type_info": "Int8"
        },
        {
          "name": "l2_fair_gas_price",
          "ordinal": 13,
          "type_info": "Int8"
        },
        {
          "name": "bootloader_code_hash",
          "ordinal": 14,
          "type_info": "Bytea"
        },
        {
          "name": "default_aa_code_hash",
          "ordinal": 15,
          "type_info": "Bytea"
        },
        {
          "name": "protocol_version",
          "ordinal": 16,
          "type_info": "Int4"
        },
        {
          "name": "compressed_state_diffs",
          "ordinal": 17,
          "type_info": "Bytea"
        },
        {
          "name": "system_logs",
          "ordinal": 18,
          "type_info": "ByteaArray"
        },
        {
          "name": "pubdata_input",
          "ordinal": 19,
          "type_info": "Bytea"
        }
      ],
      "nullable": [
        false,
        false,
        false,
        false,
        false,
        false,
        false,
        false,
        false,
        false,
        false,
        false,
        false,
        false,
        true,
        true,
        true,
        true,
        false,
        true
      ],
      "parameters": {
        "Left": []
      }
    },
    "query": "\n            SELECT\n                number,\n                l1_tx_count,\n                l2_tx_count,\n                timestamp,\n                is_finished,\n                fee_account_address,\n                l2_to_l1_logs,\n                l2_to_l1_messages,\n                bloom,\n                priority_ops_onchain_data,\n                used_contract_hashes,\n                base_fee_per_gas,\n                l1_gas_price,\n                l2_fair_gas_price,\n                bootloader_code_hash,\n                default_aa_code_hash,\n                protocol_version,\n                compressed_state_diffs,\n                system_logs,\n                pubdata_input\n            FROM\n                l1_batches\n            ORDER BY\n                number DESC\n            LIMIT\n                1\n            "
  },
  "4d263992ed6d5abbd7d3ca43af9d772d8801b0ae673b7173ae08a1fa6cbf67b2": {
    "describe": {
      "columns": [
        {
          "name": "id",
          "ordinal": 0,
          "type_info": "Int8"
        },
        {
          "name": "l1_batch_number",
          "ordinal": 1,
          "type_info": "Int8"
        },
        {
          "name": "circuit_id",
          "ordinal": 2,
          "type_info": "Int2"
        },
        {
          "name": "aggregation_round",
          "ordinal": 3,
          "type_info": "Int2"
        },
        {
          "name": "sequence_number",
          "ordinal": 4,
          "type_info": "Int4"
        },
        {
          "name": "depth",
          "ordinal": 5,
          "type_info": "Int4"
        },
        {
          "name": "is_node_final_proof",
          "ordinal": 6,
          "type_info": "Bool"
        }
      ],
      "nullable": [
        false,
        false,
        false,
        false,
        false,
        false,
        false
      ],
      "parameters": {
        "Left": [
          "Int4Array",
          "Text"
        ]
      }
    },
    "query": "\n            UPDATE prover_jobs_fri\n            SET\n                status = 'in_progress',\n                attempts = attempts + 1,\n                updated_at = NOW(),\n                processing_started_at = NOW(),\n                picked_by = $2\n            WHERE\n                id = (\n                    SELECT\n                        id\n                    FROM\n                        prover_jobs_fri\n                    WHERE\n                        status = 'queued'\n                        AND protocol_version = ANY ($1)\n                    ORDER BY\n                        aggregation_round DESC,\n                        l1_batch_number ASC,\n                        id ASC\n                    LIMIT\n                        1\n                    FOR UPDATE\n                        SKIP LOCKED\n                )\n            RETURNING\n                prover_jobs_fri.id,\n                prover_jobs_fri.l1_batch_number,\n                prover_jobs_fri.circuit_id,\n                prover_jobs_fri.aggregation_round,\n                prover_jobs_fri.sequence_number,\n                prover_jobs_fri.depth,\n                prover_jobs_fri.is_node_final_proof\n            "
  },
  "4d50dabc25d392e6b9d0dbe0e386ea7ef2c1178b1b0394a17442185b79f2d77d": {
    "describe": {
      "columns": [
        {
          "name": "id",
          "ordinal": 0,
          "type_info": "Int4"
        }
      ],
      "nullable": [
        false
      ],
      "parameters": {
        "Left": [
          "Text"
        ]
      }
    },
    "query": "SELECT eth_txs.id FROM eth_txs_history JOIN eth_txs ON eth_txs.confirmed_eth_tx_history_id = eth_txs_history.id WHERE eth_txs_history.tx_hash = $1"
  },
  "4d84bb4e180b7267bee5e3c1f83c6d47e8e1b4b5124c82c1f35d405204fcf783": {
    "describe": {
      "columns": [
        {
          "name": "id",
          "ordinal": 0,
          "type_info": "Int4"
        },
        {
          "name": "eth_tx_id",
          "ordinal": 1,
          "type_info": "Int4"
        },
        {
          "name": "tx_hash",
          "ordinal": 2,
          "type_info": "Text"
        },
        {
          "name": "created_at",
          "ordinal": 3,
          "type_info": "Timestamp"
        },
        {
          "name": "updated_at",
          "ordinal": 4,
          "type_info": "Timestamp"
        },
        {
          "name": "base_fee_per_gas",
          "ordinal": 5,
          "type_info": "Int8"
        },
        {
          "name": "priority_fee_per_gas",
          "ordinal": 6,
          "type_info": "Int8"
        },
        {
          "name": "confirmed_at",
          "ordinal": 7,
          "type_info": "Timestamp"
        },
        {
          "name": "signed_raw_tx",
          "ordinal": 8,
          "type_info": "Bytea"
        },
        {
          "name": "sent_at_block",
          "ordinal": 9,
          "type_info": "Int4"
        },
        {
          "name": "sent_at",
          "ordinal": 10,
          "type_info": "Timestamp"
        }
      ],
      "nullable": [
        false,
        false,
        false,
        false,
        false,
        false,
        false,
        true,
        true,
        true,
        true
      ],
      "parameters": {
        "Left": [
          "Int4"
        ]
      }
    },
    "query": "\n            SELECT\n                *\n            FROM\n                eth_txs_history\n            WHERE\n                eth_tx_id = $1\n            ORDER BY\n                created_at DESC\n            "
  },
  "4d92a133a36afd682a84fbfd75aafca34d61347e0e2e29fb07ca3d1b8b1f309c": {
    "describe": {
      "columns": [],
      "nullable": [],
      "parameters": {
        "Left": [
          "Int4",
          "Bytea",
          "Bytea",
          "Bytea",
          "Bytea"
        ]
      }
    },
    "query": "\n            INSERT INTO\n                prover_fri_protocol_versions (\n                    id,\n                    recursion_scheduler_level_vk_hash,\n                    recursion_node_level_vk_hash,\n                    recursion_leaf_level_vk_hash,\n                    recursion_circuits_set_vks_hash,\n                    created_at\n                )\n            VALUES\n                ($1, $2, $3, $4, $5, NOW())\n            ON CONFLICT (id) DO NOTHING\n            "
  },
  "525123d4ec2b427f1c171f30d0937d8d542b4f14cf560972c005ab3cc13d1f63": {
    "describe": {
      "columns": [
        {
          "name": "hash",
          "ordinal": 0,
          "type_info": "Bytea"
        }
      ],
      "nullable": [
        false
      ],
      "parameters": {
        "Left": [
          "Int8",
          "Int8"
        ]
      }
    },
    "query": "\n            SELECT\n                hash\n            FROM\n                miniblocks\n            WHERE\n                number BETWEEN $1 AND $2\n            ORDER BY\n                number\n            "
  },
  "532a80b0873871896dd318beba5ec427a099492905a1feee512dc43f39d10047": {
    "describe": {
      "columns": [],
      "nullable": [],
      "parameters": {
        "Left": [
          "Int4",
          "Int4"
        ]
      }
    },
    "query": "\n            UPDATE eth_txs_history\n            SET\n                sent_at_block = $2,\n                sent_at = NOW()\n            WHERE\n                id = $1\n                AND sent_at_block IS NULL\n            "
  },
  "534822a226068cde83ad8c30b569a8f447824a5ab466bb6eea1710e8aeaa2c56": {
    "describe": {
      "columns": [],
      "nullable": [],
      "parameters": {
        "Left": [
          "Text",
          "Int8"
        ]
      }
    },
    "query": "\n            UPDATE proof_compression_jobs_fri\n            SET\n                status = $1,\n                updated_at = NOW()\n            WHERE\n                l1_batch_number = $2\n            "
  },
  "53c04fd528752c0e0ef7ffa1f68a7ea81d8d10c76bbae540013667e13230e2ea": {
    "describe": {
      "columns": [
        {
          "name": "fee_account_address",
          "ordinal": 0,
          "type_info": "Bytea"
        }
      ],
      "nullable": [
        false
      ],
      "parameters": {
        "Left": [
          "Int8"
        ]
      }
    },
    "query": "\n            SELECT\n                fee_account_address\n            FROM\n                l1_batches\n            WHERE\n                number = $1\n            "
  },
  "53f78fdee39b113d2f55f6f951bd94f28b7b2b60d551d552a9b0bab1f1791e39": {
    "describe": {
      "columns": [
        {
          "name": "attempts",
          "ordinal": 0,
          "type_info": "Int2"
        }
      ],
      "nullable": [
        false
      ],
      "parameters": {
        "Left": [
          "Int8"
        ]
      }
    },
    "query": "\n            SELECT\n                attempts\n            FROM\n                leaf_aggregation_witness_jobs_fri\n            WHERE\n                id = $1\n            "
  },
  "5503575d9377785894de6cf6139a8d4768c6a803a1a90889e5a1b8254c315231": {
    "describe": {
      "columns": [
        {
          "name": "id",
          "ordinal": 0,
          "type_info": "Int4"
        }
      ],
      "nullable": [
        false
      ],
      "parameters": {
        "Left": [
          "Text"
        ]
      }
    },
    "query": "INSERT INTO eth_txs (raw_tx, nonce, tx_type, contract_address, predicted_gas_cost, created_at, updated_at) VALUES ('\\x00', 0, $1, '', 0, now(), now()) RETURNING id"
  },
  "556f9b9e82d3a9399660dfa4bbf252f26335699a4e7f0347d7e894320245271d": {
    "describe": {
      "columns": [],
      "nullable": [],
      "parameters": {
        "Left": [
          "Int8",
          "Jsonb"
        ]
      }
    },
    "query": "\n            INSERT INTO\n                events_queue (l1_batch_number, serialized_events_queue)\n            VALUES\n                ($1, $2)\n            "
  },
  "55b0b4c569c0aaf9741afc85400ecd50a04799ffd36be0e17c56f47fcdbc8f60": {
    "describe": {
      "columns": [],
      "nullable": [],
      "parameters": {
        "Left": [
          "Int8"
        ]
      }
    },
    "query": "\n            DELETE FROM l1_batches\n            WHERE\n                number > $1\n            "
  },
  "5659480e5d79dab3399e35539b240e7eb9f598999c28015a504605f88bf84b33": {
    "describe": {
      "columns": [
        {
          "name": "id",
          "ordinal": 0,
          "type_info": "Int4"
        },
        {
          "name": "nonce",
          "ordinal": 1,
          "type_info": "Int8"
        },
        {
          "name": "raw_tx",
          "ordinal": 2,
          "type_info": "Bytea"
        },
        {
          "name": "contract_address",
          "ordinal": 3,
          "type_info": "Text"
        },
        {
          "name": "tx_type",
          "ordinal": 4,
          "type_info": "Text"
        },
        {
          "name": "gas_used",
          "ordinal": 5,
          "type_info": "Int8"
        },
        {
          "name": "created_at",
          "ordinal": 6,
          "type_info": "Timestamp"
        },
        {
          "name": "updated_at",
          "ordinal": 7,
          "type_info": "Timestamp"
        },
        {
          "name": "has_failed",
          "ordinal": 8,
          "type_info": "Bool"
        },
        {
          "name": "sent_at_block",
          "ordinal": 9,
          "type_info": "Int4"
        },
        {
          "name": "confirmed_eth_tx_history_id",
          "ordinal": 10,
          "type_info": "Int4"
        },
        {
          "name": "predicted_gas_cost",
          "ordinal": 11,
          "type_info": "Int8"
        }
      ],
      "nullable": [
        false,
        false,
        false,
        false,
        false,
        true,
        false,
        false,
        false,
        true,
        true,
        false
      ],
      "parameters": {
        "Left": [
          "Int8"
        ]
      }
    },
    "query": "\n            SELECT\n                *\n            FROM\n                eth_txs\n            WHERE\n                id > (\n                    SELECT\n                        COALESCE(MAX(eth_tx_id), 0)\n                    FROM\n                        eth_txs_history\n                )\n            ORDER BY\n                id\n            LIMIT\n                $1\n            "
  },
  "5821f1446983260168cec366af26009503182c300877e74a8539f231050e6f85": {
    "describe": {
      "columns": [],
      "nullable": [],
      "parameters": {
        "Left": [
          "Text",
          "Int8"
        ]
      }
    },
    "query": "\n            UPDATE witness_inputs_fri\n            SET\n                status = $1,\n                updated_at = NOW()\n            WHERE\n                l1_batch_number = $2\n            "
  },
  "58aed39245c72d231b268ce83105bb2036d21f60d4c6934f9145730ac35c04de": {
    "describe": {
      "columns": [
        {
          "name": "l1_batch_number",
          "ordinal": 0,
          "type_info": "Int8"
        }
      ],
      "nullable": [
        false
      ],
      "parameters": {
        "Left": []
      }
    },
    "query": "\n            SELECT\n                l1_batch_number\n            FROM\n                proof_generation_details\n            WHERE\n                status = 'ready_to_be_proven'\n            ORDER BY\n                l1_batch_number ASC\n            LIMIT\n                1\n            "
  },
  "59cb0dd78fadc121e2b1ebbc8a063f089c91aead2bc9abb284697e65840f1e8f": {
    "describe": {
      "columns": [],
      "nullable": [],
      "parameters": {
        "Left": [
          "Bytea",
          "Numeric",
          "Timestamp"
        ]
      }
    },
    "query": "\n                UPDATE tokens\n                SET\n                    usd_price = $2,\n                    usd_price_updated_at = $3,\n                    updated_at = NOW()\n                WHERE\n                    l1_address = $1\n                "
  },
  "5aaed2a975042cc9b7b9d88e5fd5db07667280abef27cc73159d2fd9c95b209b": {
    "describe": {
      "columns": [
        {
          "name": "number",
          "ordinal": 0,
          "type_info": "Int8"
        },
        {
          "name": "timestamp",
          "ordinal": 1,
          "type_info": "Int8"
        },
        {
          "name": "is_finished",
          "ordinal": 2,
          "type_info": "Bool"
        },
        {
          "name": "l1_tx_count",
          "ordinal": 3,
          "type_info": "Int4"
        },
        {
          "name": "l2_tx_count",
          "ordinal": 4,
          "type_info": "Int4"
        },
        {
          "name": "fee_account_address",
          "ordinal": 5,
          "type_info": "Bytea"
        },
        {
          "name": "bloom",
          "ordinal": 6,
          "type_info": "Bytea"
        },
        {
          "name": "priority_ops_onchain_data",
          "ordinal": 7,
          "type_info": "ByteaArray"
        },
        {
          "name": "hash",
          "ordinal": 8,
          "type_info": "Bytea"
        },
        {
          "name": "parent_hash",
          "ordinal": 9,
          "type_info": "Bytea"
        },
        {
          "name": "commitment",
          "ordinal": 10,
          "type_info": "Bytea"
        },
        {
          "name": "compressed_write_logs",
          "ordinal": 11,
          "type_info": "Bytea"
        },
        {
          "name": "compressed_contracts",
          "ordinal": 12,
          "type_info": "Bytea"
        },
        {
          "name": "eth_prove_tx_id",
          "ordinal": 13,
          "type_info": "Int4"
        },
        {
          "name": "eth_commit_tx_id",
          "ordinal": 14,
          "type_info": "Int4"
        },
        {
          "name": "eth_execute_tx_id",
          "ordinal": 15,
          "type_info": "Int4"
        },
        {
          "name": "merkle_root_hash",
          "ordinal": 16,
          "type_info": "Bytea"
        },
        {
          "name": "l2_to_l1_logs",
          "ordinal": 17,
          "type_info": "ByteaArray"
        },
        {
          "name": "l2_to_l1_messages",
          "ordinal": 18,
          "type_info": "ByteaArray"
        },
        {
          "name": "used_contract_hashes",
          "ordinal": 19,
          "type_info": "Jsonb"
        },
        {
          "name": "compressed_initial_writes",
          "ordinal": 20,
          "type_info": "Bytea"
        },
        {
          "name": "compressed_repeated_writes",
          "ordinal": 21,
          "type_info": "Bytea"
        },
        {
          "name": "l2_l1_compressed_messages",
          "ordinal": 22,
          "type_info": "Bytea"
        },
        {
          "name": "l2_l1_merkle_root",
          "ordinal": 23,
          "type_info": "Bytea"
        },
        {
          "name": "l1_gas_price",
          "ordinal": 24,
          "type_info": "Int8"
        },
        {
          "name": "l2_fair_gas_price",
          "ordinal": 25,
          "type_info": "Int8"
        },
        {
          "name": "rollup_last_leaf_index",
          "ordinal": 26,
          "type_info": "Int8"
        },
        {
          "name": "zkporter_is_available",
          "ordinal": 27,
          "type_info": "Bool"
        },
        {
          "name": "bootloader_code_hash",
          "ordinal": 28,
          "type_info": "Bytea"
        },
        {
          "name": "default_aa_code_hash",
          "ordinal": 29,
          "type_info": "Bytea"
        },
        {
          "name": "base_fee_per_gas",
          "ordinal": 30,
          "type_info": "Numeric"
        },
        {
          "name": "aux_data_hash",
          "ordinal": 31,
          "type_info": "Bytea"
        },
        {
          "name": "pass_through_data_hash",
          "ordinal": 32,
          "type_info": "Bytea"
        },
        {
          "name": "meta_parameters_hash",
          "ordinal": 33,
          "type_info": "Bytea"
        },
        {
          "name": "protocol_version",
          "ordinal": 34,
          "type_info": "Int4"
        },
        {
          "name": "compressed_state_diffs",
          "ordinal": 35,
          "type_info": "Bytea"
        },
        {
          "name": "system_logs",
          "ordinal": 36,
          "type_info": "ByteaArray"
        },
        {
          "name": "events_queue_commitment",
          "ordinal": 37,
          "type_info": "Bytea"
        },
        {
          "name": "bootloader_initial_content_commitment",
          "ordinal": 38,
          "type_info": "Bytea"
        },
        {
          "name": "pubdata_input",
          "ordinal": 39,
          "type_info": "Bytea"
        }
      ],
      "nullable": [
        false,
        false,
        false,
        false,
        false,
        false,
        false,
        false,
        true,
        true,
        true,
        true,
        true,
        true,
        true,
        true,
        true,
        false,
        false,
        false,
        true,
        true,
        true,
        true,
        false,
        false,
        true,
        true,
        true,
        true,
        false,
        true,
        true,
        true,
        true,
        true,
        false,
        true,
        true,
        true
      ],
      "parameters": {
        "Left": [
          "Int8"
        ]
      }
    },
    "query": "\n                    SELECT\n                        number,\n                        timestamp,\n                        is_finished,\n                        l1_tx_count,\n                        l2_tx_count,\n                        fee_account_address,\n                        bloom,\n                        priority_ops_onchain_data,\n                        hash,\n                        parent_hash,\n                        commitment,\n                        compressed_write_logs,\n                        compressed_contracts,\n                        eth_prove_tx_id,\n                        eth_commit_tx_id,\n                        eth_execute_tx_id,\n                        merkle_root_hash,\n                        l2_to_l1_logs,\n                        l2_to_l1_messages,\n                        used_contract_hashes,\n                        compressed_initial_writes,\n                        compressed_repeated_writes,\n                        l2_l1_compressed_messages,\n                        l2_l1_merkle_root,\n                        l1_gas_price,\n                        l2_fair_gas_price,\n                        rollup_last_leaf_index,\n                        zkporter_is_available,\n                        bootloader_code_hash,\n                        default_aa_code_hash,\n                        base_fee_per_gas,\n                        aux_data_hash,\n                        pass_through_data_hash,\n                        meta_parameters_hash,\n                        protocol_version,\n                        compressed_state_diffs,\n                        system_logs,\n                        events_queue_commitment,\n                        bootloader_initial_content_commitment,\n                        pubdata_input\n                    FROM\n                        l1_batches\n                        LEFT JOIN commitments ON commitments.l1_batch_number = l1_batches.number\n                    WHERE\n                        eth_prove_tx_id IS NOT NULL\n                        AND eth_execute_tx_id IS NULL\n                    ORDER BY\n                        number\n                    LIMIT\n                        $1\n                    "
  },
  "5d493cbce749cc5b56d4069423597b16599abaf51df0f19effe1a536376cf6a6": {
    "describe": {
      "columns": [
        {
          "name": "bootloader_code_hash",
          "ordinal": 0,
          "type_info": "Bytea"
        },
        {
          "name": "default_account_code_hash",
          "ordinal": 1,
          "type_info": "Bytea"
        }
      ],
      "nullable": [
        false,
        false
      ],
      "parameters": {
        "Left": [
          "Int4"
        ]
      }
    },
    "query": "\n            SELECT\n                bootloader_code_hash,\n                default_account_code_hash\n            FROM\n                protocol_versions\n            WHERE\n                id = $1\n            "
  },
  "5e781f84ec41edd0941fa84de837effac442434c6e734d977e6682a7484abe7f": {
    "describe": {
      "columns": [
        {
          "name": "l1_batch_number",
          "ordinal": 0,
          "type_info": "Int8"
        },
        {
          "name": "status",
          "ordinal": 1,
          "type_info": "Text"
        },
        {
          "name": "attempts",
          "ordinal": 2,
          "type_info": "Int2"
        }
      ],
      "nullable": [
        false,
        false,
        false
      ],
      "parameters": {
        "Left": [
          "Interval",
          "Int2"
        ]
      }
    },
    "query": "\n                UPDATE proof_compression_jobs_fri\n                SET\n                    status = 'queued',\n                    updated_at = NOW(),\n                    processing_started_at = NOW()\n                WHERE\n                    (\n                        status = 'in_progress'\n                        AND processing_started_at <= NOW() - $1::INTERVAL\n                        AND attempts < $2\n                    )\n                    OR (\n                        status = 'failed'\n                        AND attempts < $2\n                    )\n                RETURNING\n                    l1_batch_number,\n                    status,\n                    attempts\n                "
  },
  "5f6885b5457aaa78e10917ae5b8cd0bc0e8923a6bae64f22f09242766835ee0c": {
    "describe": {
      "columns": [
        {
          "name": "id",
          "ordinal": 0,
          "type_info": "Int8"
        },
        {
          "name": "contract_address",
          "ordinal": 1,
          "type_info": "Bytea"
        },
        {
          "name": "source_code",
          "ordinal": 2,
          "type_info": "Text"
        },
        {
          "name": "contract_name",
          "ordinal": 3,
          "type_info": "Text"
        },
        {
          "name": "zk_compiler_version",
          "ordinal": 4,
          "type_info": "Text"
        },
        {
          "name": "compiler_version",
          "ordinal": 5,
          "type_info": "Text"
        },
        {
          "name": "optimization_used",
          "ordinal": 6,
          "type_info": "Bool"
        },
        {
          "name": "optimizer_mode",
          "ordinal": 7,
          "type_info": "Text"
        },
        {
          "name": "constructor_arguments",
          "ordinal": 8,
          "type_info": "Bytea"
        },
        {
          "name": "is_system",
          "ordinal": 9,
          "type_info": "Bool"
        }
      ],
      "nullable": [
        false,
        false,
        false,
        false,
        false,
        false,
        false,
        true,
        false,
        false
      ],
      "parameters": {
        "Left": []
      }
    },
    "query": "\n            SELECT\n                id,\n                contract_address,\n                source_code,\n                contract_name,\n                zk_compiler_version,\n                compiler_version,\n                optimization_used,\n                optimizer_mode,\n                constructor_arguments,\n                is_system\n            FROM\n                contract_verification_requests\n            WHERE\n                status = 'successful'\n            ORDER BY\n                id\n            "
  },
  "5f8fc05ae782846898295d210dd3d55ff2b1510868dfe80d14fffa3f5ff07b83": {
    "describe": {
      "columns": [],
      "nullable": [],
      "parameters": {
        "Left": [
          "Int8",
          "Int8"
        ]
      }
    },
    "query": "\n            UPDATE l1_batches\n            SET\n                predicted_commit_gas_cost = $2,\n                updated_at = NOW()\n            WHERE\n                number = $1\n            "
  },
  "61b2b858d4636809c21838635aa52aeb5f06c26f68d131dd242f6ed68816c513": {
    "describe": {
      "columns": [
        {
          "name": "l1_batch_number",
          "ordinal": 0,
          "type_info": "Int8"
        }
      ],
      "nullable": [
        false
      ],
      "parameters": {
        "Left": [
          "Int2"
        ]
      }
    },
    "query": "\n            SELECT\n                l1_batch_number\n            FROM\n                prover_jobs_fri\n            WHERE\n                status <> 'skipped'\n                AND status <> 'successful'\n                AND aggregation_round = $1\n            ORDER BY\n                l1_batch_number ASC\n            LIMIT\n                1\n            "
  },
  "61bc330d6d1b5fddec78342c1b0f00e82b0b3ad9ae36bf4fe44d7e85b74c6f49": {
    "describe": {
      "columns": [
        {
          "name": "op_id",
          "ordinal": 0,
          "type_info": "Int8"
        }
      ],
      "nullable": [
        null
      ],
      "parameters": {
        "Left": []
      }
    },
    "query": "\n                SELECT\n                    MAX(priority_op_id) AS \"op_id\"\n                FROM\n                    transactions\n                WHERE\n                    is_priority = TRUE\n                    AND miniblock_number IS NOT NULL\n                "
  },
  "65cc4517c3693c8bdb66b332151d4cb46ca093129707ee14f2fa42dc1800cc9e": {
    "describe": {
      "columns": [],
      "nullable": [],
      "parameters": {
        "Left": [
          "Int8",
          "Int8",
          "Bytea",
          "Int4",
          "Int4",
          "Numeric",
          "Int8",
          "Int8",
          "Int8",
          "Bytea",
          "Bytea",
          "Int4",
          "Int8",
          "Int8"
        ]
      }
    },
    "query": "\n            INSERT INTO\n                miniblocks (\n                    number,\n                    timestamp,\n                    hash,\n                    l1_tx_count,\n                    l2_tx_count,\n                    base_fee_per_gas,\n                    l1_gas_price,\n                    l2_fair_gas_price,\n                    gas_per_pubdata_limit,\n                    bootloader_code_hash,\n                    default_aa_code_hash,\n                    protocol_version,\n                    virtual_blocks,\n                    fair_pubdata_price,\n                    created_at,\n                    updated_at\n                )\n            VALUES\n                ($1, $2, $3, $4, $5, $6, $7, $8, $9, $10, $11, $12, $13, $14, NOW(), NOW())\n            "
  },
  "6692ff6c0fbb2fc94f5cd2837a43ce80f9b2b27758651ccfc09df61a4ae8a363": {
    "describe": {
      "columns": [
        {
          "name": "id",
          "ordinal": 0,
          "type_info": "Int4"
        },
        {
          "name": "nonce",
          "ordinal": 1,
          "type_info": "Int8"
        },
        {
          "name": "raw_tx",
          "ordinal": 2,
          "type_info": "Bytea"
        },
        {
          "name": "contract_address",
          "ordinal": 3,
          "type_info": "Text"
        },
        {
          "name": "tx_type",
          "ordinal": 4,
          "type_info": "Text"
        },
        {
          "name": "gas_used",
          "ordinal": 5,
          "type_info": "Int8"
        },
        {
          "name": "created_at",
          "ordinal": 6,
          "type_info": "Timestamp"
        },
        {
          "name": "updated_at",
          "ordinal": 7,
          "type_info": "Timestamp"
        },
        {
          "name": "has_failed",
          "ordinal": 8,
          "type_info": "Bool"
        },
        {
          "name": "sent_at_block",
          "ordinal": 9,
          "type_info": "Int4"
        },
        {
          "name": "confirmed_eth_tx_history_id",
          "ordinal": 10,
          "type_info": "Int4"
        },
        {
          "name": "predicted_gas_cost",
          "ordinal": 11,
          "type_info": "Int8"
        }
      ],
      "nullable": [
        false,
        false,
        false,
        false,
        false,
        true,
        false,
        false,
        false,
        true,
        true,
        false
      ],
      "parameters": {
        "Left": [
          "Int4"
        ]
      }
    },
    "query": "\n            SELECT\n                *\n            FROM\n                eth_txs\n            WHERE\n                id = $1\n            "
  },
  "66e012ce974c38d9fe84cfc7eb28927f9e976319a305e0928ff366d535a97104": {
    "describe": {
      "columns": [
        {
          "name": "id",
          "ordinal": 0,
          "type_info": "Int4"
        },
        {
          "name": "nonce",
          "ordinal": 1,
          "type_info": "Int8"
        },
        {
          "name": "raw_tx",
          "ordinal": 2,
          "type_info": "Bytea"
        },
        {
          "name": "contract_address",
          "ordinal": 3,
          "type_info": "Text"
        },
        {
          "name": "tx_type",
          "ordinal": 4,
          "type_info": "Text"
        },
        {
          "name": "gas_used",
          "ordinal": 5,
          "type_info": "Int8"
        },
        {
          "name": "created_at",
          "ordinal": 6,
          "type_info": "Timestamp"
        },
        {
          "name": "updated_at",
          "ordinal": 7,
          "type_info": "Timestamp"
        },
        {
          "name": "has_failed",
          "ordinal": 8,
          "type_info": "Bool"
        },
        {
          "name": "sent_at_block",
          "ordinal": 9,
          "type_info": "Int4"
        },
        {
          "name": "confirmed_eth_tx_history_id",
          "ordinal": 10,
          "type_info": "Int4"
        },
        {
          "name": "predicted_gas_cost",
          "ordinal": 11,
          "type_info": "Int8"
        }
      ],
      "nullable": [
        false,
        false,
        false,
        false,
        false,
        true,
        false,
        false,
        false,
        true,
        true,
        false
      ],
      "parameters": {
        "Left": [
          "Bytea",
          "Int8",
          "Text",
          "Text",
          "Int8"
        ]
      }
    },
    "query": "\n            INSERT INTO\n                eth_txs (\n                    raw_tx,\n                    nonce,\n                    tx_type,\n                    contract_address,\n                    predicted_gas_cost,\n                    created_at,\n                    updated_at\n                )\n            VALUES\n                ($1, $2, $3, $4, $5, NOW(), NOW())\n            RETURNING\n                *\n            "
  },
  "68936a53e5b80576f3f341523e6843eb48b5e26ee92cd8476f50251e8c32610d": {
    "describe": {
      "columns": [
        {
          "name": "count!",
          "ordinal": 0,
          "type_info": "Int8"
        }
      ],
      "nullable": [
        null
      ],
      "parameters": {
        "Left": [
          "Int8",
          "Bytea",
          "Bytea",
          "Bytea",
          "Bytea"
        ]
      }
    },
    "query": "\n                SELECT\n                    COUNT(*) AS \"count!\"\n                FROM\n                    l1_batches\n                WHERE\n                    number = $1\n                    AND hash = $2\n                    AND merkle_root_hash = $3\n                    AND parent_hash = $4\n                    AND l2_l1_merkle_root = $5\n                "
  },
  "68c891ee9d71cffe709731f2804b734d5d255e36e48668b3bfc25a0f86ea52e7": {
    "describe": {
      "columns": [
        {
<<<<<<< HEAD
          "name": "id",
=======
          "name": "is_replaced!",
          "ordinal": 0,
          "type_info": "Bool"
        }
      ],
      "nullable": [
        null
      ],
      "parameters": {
        "Left": [
          "Bytea",
          "Bytea",
          "Int8",
          "Bytea",
          "Numeric",
          "Numeric",
          "Numeric",
          "Numeric",
          "Bytea",
          "Jsonb",
          "Int4",
          "Bytea",
          "Numeric",
          "Bytea",
          "Bytea",
          "Int8",
          "Int4",
          "Int4",
          "Timestamp"
        ]
      }
    },
    "query": "\n                INSERT INTO\n                    transactions (\n                        hash,\n                        is_priority,\n                        initiator_address,\n                        nonce,\n                        signature,\n                        gas_limit,\n                        max_fee_per_gas,\n                        max_priority_fee_per_gas,\n                        gas_per_pubdata_limit,\n                        input,\n                        data,\n                        tx_format,\n                        contract_address,\n                        value,\n                        paymaster,\n                        paymaster_input,\n                        execution_info,\n                        received_at,\n                        created_at,\n                        updated_at\n                    )\n                VALUES\n                    (\n                        $1,\n                        FALSE,\n                        $2,\n                        $3,\n                        $4,\n                        $5,\n                        $6,\n                        $7,\n                        $8,\n                        $9,\n                        $10,\n                        $11,\n                        $12,\n                        $13,\n                        $14,\n                        $15,\n                        JSONB_BUILD_OBJECT('gas_used', $16::BIGINT, 'storage_writes', $17::INT, 'contracts_used', $18::INT),\n                        $19,\n                        NOW(),\n                        NOW()\n                    )\n                ON CONFLICT (initiator_address, nonce) DO\n                UPDATE\n                SET\n                    hash = $1,\n                    signature = $4,\n                    gas_limit = $5,\n                    max_fee_per_gas = $6,\n                    max_priority_fee_per_gas = $7,\n                    gas_per_pubdata_limit = $8,\n                    input = $9,\n                    data = $10,\n                    tx_format = $11,\n                    contract_address = $12,\n                    value = $13,\n                    paymaster = $14,\n                    paymaster_input = $15,\n                    execution_info = JSONB_BUILD_OBJECT('gas_used', $16::BIGINT, 'storage_writes', $17::INT, 'contracts_used', $18::INT),\n                    in_mempool = FALSE,\n                    received_at = $19,\n                    created_at = NOW(),\n                    updated_at = NOW(),\n                    error = NULL\n                WHERE\n                    transactions.is_priority = FALSE\n                    AND transactions.miniblock_number IS NULL\n                RETURNING\n                    (\n                        SELECT\n                            hash\n                        FROM\n                            transactions\n                        WHERE\n                            transactions.initiator_address = $2\n                            AND transactions.nonce = $3\n                    ) IS NOT NULL AS \"is_replaced!\"\n                "
  },
  "6ae2ed34230beae0e86c584e293e7ee767e4c98706246eb113498c0f817f5f38": {
    "describe": {
      "columns": [],
      "nullable": [],
      "parameters": {
        "Left": [
          "Text",
          "Int4",
          "Int2",
          "Text"
        ]
      }
    },
    "query": "\n            INSERT INTO\n                gpu_prover_queue_fri (\n                    instance_host,\n                    instance_port,\n                    instance_status,\n                    specialized_prover_group_id,\n                    zone,\n                    created_at,\n                    updated_at\n                )\n            VALUES\n                (CAST($1::TEXT AS inet), $2, 'available', $3, $4, NOW(), NOW())\n            ON CONFLICT (instance_host, instance_port, zone) DO\n            UPDATE\n            SET\n                instance_status = 'available',\n                specialized_prover_group_id = $3,\n                zone = $4,\n                updated_at = NOW()\n            "
  },
  "6b327df84d2b3b31d02db35fd5d91a8d67abcdb743a619ed0d1b9c16206a3c20": {
    "describe": {
      "columns": [],
      "nullable": [],
      "parameters": {
        "Left": []
      }
    },
    "query": "\n            DELETE FROM eth_txs\n            WHERE\n                id >= (\n                    SELECT\n                        MIN(id)\n                    FROM\n                        eth_txs\n                    WHERE\n                        has_failed = TRUE\n                )\n            "
  },
  "6bd3094be764e6378fe52b5bb533260b49ce42daaf9dbe8075daf0a8e0ad9914": {
    "describe": {
      "columns": [],
      "nullable": [],
      "parameters": {
        "Left": []
      }
    },
    "query": "\n            DELETE FROM basic_witness_input_producer_jobs\n            "
  },
  "6c0d03b1fbe6f47546bc34c6b2eab01cb2c55bf86d2c8c99abb1b7ca21cf75c0": {
    "describe": {
      "columns": [],
      "nullable": [],
      "parameters": {
        "Left": [
          "Int4"
        ]
      }
    },
    "query": "\n            UPDATE miniblocks\n            SET\n                protocol_version = $1\n            WHERE\n                l1_batch_number IS NULL\n            "
  },
  "6ccb3beec0624153ef2e7bff61ba896e34b757421fca9682aecb3a98b54695a6": {
    "describe": {
      "columns": [
        {
          "name": "number",
>>>>>>> 24054454
          "ordinal": 0,
          "type_info": "Int8"
        },
        {
<<<<<<< HEAD
          "name": "l1_batch_number",
=======
          "name": "timestamp",
>>>>>>> 24054454
          "ordinal": 1,
          "type_info": "Int8"
        },
        {
<<<<<<< HEAD
          "name": "circuit_type",
          "ordinal": 2,
          "type_info": "Text"
        },
        {
          "name": "prover_input",
          "ordinal": 3,
          "type_info": "Bytea"
        },
        {
          "name": "status",
          "ordinal": 4,
          "type_info": "Text"
        },
        {
          "name": "error",
          "ordinal": 5,
          "type_info": "Text"
        },
        {
          "name": "processing_started_at",
          "ordinal": 6,
          "type_info": "Timestamp"
        },
        {
          "name": "created_at",
          "ordinal": 7,
          "type_info": "Timestamp"
        },
        {
          "name": "updated_at",
          "ordinal": 8,
          "type_info": "Timestamp"
        },
        {
          "name": "time_taken",
          "ordinal": 9,
          "type_info": "Time"
        },
        {
          "name": "aggregation_round",
=======
          "name": "hash",
          "ordinal": 2,
          "type_info": "Bytea"
        },
        {
          "name": "l1_tx_count",
          "ordinal": 3,
          "type_info": "Int4"
        },
        {
          "name": "l2_tx_count",
          "ordinal": 4,
          "type_info": "Int4"
        },
        {
          "name": "base_fee_per_gas",
          "ordinal": 5,
          "type_info": "Numeric"
        },
        {
          "name": "l1_gas_price",
          "ordinal": 6,
          "type_info": "Int8"
        },
        {
          "name": "l2_fair_gas_price",
          "ordinal": 7,
          "type_info": "Int8"
        },
        {
          "name": "bootloader_code_hash",
          "ordinal": 8,
          "type_info": "Bytea"
        },
        {
          "name": "default_aa_code_hash",
          "ordinal": 9,
          "type_info": "Bytea"
        },
        {
          "name": "protocol_version",
>>>>>>> 24054454
          "ordinal": 10,
          "type_info": "Int4"
        },
        {
<<<<<<< HEAD
          "name": "result",
          "ordinal": 11,
          "type_info": "Bytea"
        },
        {
          "name": "sequence_number",
          "ordinal": 12,
          "type_info": "Int4"
        },
        {
          "name": "attempts",
          "ordinal": 13,
          "type_info": "Int4"
        },
        {
          "name": "circuit_input_blob_url",
          "ordinal": 14,
          "type_info": "Text"
        },
        {
          "name": "proccesed_by",
          "ordinal": 15,
          "type_info": "Text"
        },
        {
          "name": "is_blob_cleaned",
          "ordinal": 16,
          "type_info": "Bool"
        },
        {
          "name": "protocol_version",
          "ordinal": 17,
          "type_info": "Int4"
=======
          "name": "virtual_blocks",
          "ordinal": 11,
          "type_info": "Int8"
>>>>>>> 24054454
        }
      ],
      "nullable": [
        false,
        false,
        false,
        false,
        false,
<<<<<<< HEAD
        true,
        true,
        false,
=======
>>>>>>> 24054454
        false,
        false,
        false,
        true,
<<<<<<< HEAD
        false,
        false,
        true,
        true,
        false,
        true
      ],
      "parameters": {
        "Left": [
          "Int8"
        ]
      }
    },
    "query": "\n                SELECT\n                    *\n                FROM\n                    prover_jobs\n                WHERE\n                    id = $1\n                "
  },
  "68c891ee9d71cffe709731f2804b734d5d255e36e48668b3bfc25a0f86ea52e7": {
    "describe": {
      "columns": [
        {
          "name": "is_replaced!",
          "ordinal": 0,
          "type_info": "Bool"
        }
      ],
      "nullable": [
        null
=======
        true,
        true,
        false
>>>>>>> 24054454
      ],
      "parameters": {
        "Left": [
          "Bytea",
          "Bytea",
          "Int8",
          "Bytea",
          "Numeric",
          "Numeric",
          "Numeric",
          "Numeric",
          "Bytea",
          "Jsonb",
          "Int4",
          "Bytea",
          "Numeric",
          "Bytea",
          "Bytea",
          "Int8",
          "Int4",
          "Int4",
          "Timestamp"
        ]
      }
    },
    "query": "\n                INSERT INTO\n                    transactions (\n                        hash,\n                        is_priority,\n                        initiator_address,\n                        nonce,\n                        signature,\n                        gas_limit,\n                        max_fee_per_gas,\n                        max_priority_fee_per_gas,\n                        gas_per_pubdata_limit,\n                        input,\n                        data,\n                        tx_format,\n                        contract_address,\n                        value,\n                        paymaster,\n                        paymaster_input,\n                        execution_info,\n                        received_at,\n                        created_at,\n                        updated_at\n                    )\n                VALUES\n                    (\n                        $1,\n                        FALSE,\n                        $2,\n                        $3,\n                        $4,\n                        $5,\n                        $6,\n                        $7,\n                        $8,\n                        $9,\n                        $10,\n                        $11,\n                        $12,\n                        $13,\n                        $14,\n                        $15,\n                        JSONB_BUILD_OBJECT('gas_used', $16::BIGINT, 'storage_writes', $17::INT, 'contracts_used', $18::INT),\n                        $19,\n                        NOW(),\n                        NOW()\n                    )\n                ON CONFLICT (initiator_address, nonce) DO\n                UPDATE\n                SET\n                    hash = $1,\n                    signature = $4,\n                    gas_limit = $5,\n                    max_fee_per_gas = $6,\n                    max_priority_fee_per_gas = $7,\n                    gas_per_pubdata_limit = $8,\n                    input = $9,\n                    data = $10,\n                    tx_format = $11,\n                    contract_address = $12,\n                    value = $13,\n                    paymaster = $14,\n                    paymaster_input = $15,\n                    execution_info = JSONB_BUILD_OBJECT('gas_used', $16::BIGINT, 'storage_writes', $17::INT, 'contracts_used', $18::INT),\n                    in_mempool = FALSE,\n                    received_at = $19,\n                    created_at = NOW(),\n                    updated_at = NOW(),\n                    error = NULL\n                WHERE\n                    transactions.is_priority = FALSE\n                    AND transactions.miniblock_number IS NULL\n                RETURNING\n                    (\n                        SELECT\n                            hash\n                        FROM\n                            transactions\n                        WHERE\n                            transactions.initiator_address = $2\n                            AND transactions.nonce = $3\n                    ) IS NOT NULL AS \"is_replaced!\"\n                "
  },
  "6ae2ed34230beae0e86c584e293e7ee767e4c98706246eb113498c0f817f5f38": {
    "describe": {
      "columns": [],
      "nullable": [],
      "parameters": {
        "Left": [
          "Text",
          "Int4",
          "Int2",
          "Text"
        ]
      }
    },
    "query": "\n            INSERT INTO\n                gpu_prover_queue_fri (\n                    instance_host,\n                    instance_port,\n                    instance_status,\n                    specialized_prover_group_id,\n                    zone,\n                    created_at,\n                    updated_at\n                )\n            VALUES\n                (CAST($1::TEXT AS inet), $2, 'available', $3, $4, NOW(), NOW())\n            ON CONFLICT (instance_host, instance_port, zone) DO\n            UPDATE\n            SET\n                instance_status = 'available',\n                specialized_prover_group_id = $3,\n                zone = $4,\n                updated_at = NOW()\n            "
  },
  "6b327df84d2b3b31d02db35fd5d91a8d67abcdb743a619ed0d1b9c16206a3c20": {
    "describe": {
      "columns": [],
      "nullable": [],
      "parameters": {
        "Left": []
      }
    },
    "query": "\n            DELETE FROM eth_txs\n            WHERE\n                id >= (\n                    SELECT\n                        MIN(id)\n                    FROM\n                        eth_txs\n                    WHERE\n                        has_failed = TRUE\n                )\n            "
  },
  "6bd3094be764e6378fe52b5bb533260b49ce42daaf9dbe8075daf0a8e0ad9914": {
    "describe": {
      "columns": [],
      "nullable": [],
      "parameters": {
        "Left": []
      }
    },
    "query": "\n            DELETE FROM basic_witness_input_producer_jobs\n            "
  },
  "6c0d03b1fbe6f47546bc34c6b2eab01cb2c55bf86d2c8c99abb1b7ca21cf75c0": {
    "describe": {
      "columns": [],
      "nullable": [],
      "parameters": {
        "Left": [
          "Int4"
        ]
      }
    },
    "query": "\n            UPDATE miniblocks\n            SET\n                protocol_version = $1\n            WHERE\n                l1_batch_number IS NULL\n            "
  },
  "708b2b3e40887e6d8d2d7aa20448a58479487686d774e6b2b1391347bdafe06d": {
    "describe": {
      "columns": [
        {
          "name": "number",
          "ordinal": 0,
          "type_info": "Int8"
        },
        {
          "name": "hash",
          "ordinal": 1,
          "type_info": "Bytea"
        }
      ],
      "nullable": [
        false,
        false
      ],
      "parameters": {
        "Left": [
          "Int8",
          "Int8"
        ]
      }
    },
    "query": "\n            SELECT\n                number,\n                hash\n            FROM\n                miniblocks\n            WHERE\n                number >= $1\n            ORDER BY\n                number ASC\n            LIMIT\n                $2\n            "
  },
  "72a4f50355324cce85ebaef9fa32826095e9290f0c1157094bd0c44e06012e42": {
    "describe": {
      "columns": [
        {
          "name": "hash",
          "ordinal": 0,
          "type_info": "Bytea"
        },
        {
          "name": "is_priority",
          "ordinal": 1,
          "type_info": "Bool"
        },
        {
          "name": "full_fee",
          "ordinal": 2,
          "type_info": "Numeric"
        },
        {
          "name": "layer_2_tip_fee",
          "ordinal": 3,
          "type_info": "Numeric"
        },
        {
          "name": "initiator_address",
          "ordinal": 4,
          "type_info": "Bytea"
        },
        {
          "name": "nonce",
          "ordinal": 5,
          "type_info": "Int8"
        },
        {
          "name": "signature",
          "ordinal": 6,
          "type_info": "Bytea"
        },
        {
          "name": "input",
          "ordinal": 7,
          "type_info": "Bytea"
        },
        {
          "name": "data",
          "ordinal": 8,
          "type_info": "Jsonb"
        },
        {
          "name": "received_at",
          "ordinal": 9,
          "type_info": "Timestamp"
        },
        {
          "name": "priority_op_id",
          "ordinal": 10,
          "type_info": "Int8"
        },
        {
          "name": "l1_batch_number",
          "ordinal": 11,
          "type_info": "Int8"
        },
        {
          "name": "index_in_block",
          "ordinal": 12,
          "type_info": "Int4"
        },
        {
          "name": "error",
          "ordinal": 13,
          "type_info": "Varchar"
        },
        {
          "name": "gas_limit",
          "ordinal": 14,
          "type_info": "Numeric"
        },
        {
          "name": "gas_per_storage_limit",
          "ordinal": 15,
          "type_info": "Numeric"
        },
        {
          "name": "gas_per_pubdata_limit",
          "ordinal": 16,
          "type_info": "Numeric"
        },
        {
          "name": "tx_format",
          "ordinal": 17,
          "type_info": "Int4"
        },
        {
          "name": "created_at",
          "ordinal": 18,
          "type_info": "Timestamp"
        },
        {
          "name": "updated_at",
          "ordinal": 19,
          "type_info": "Timestamp"
        },
        {
          "name": "execution_info",
          "ordinal": 20,
          "type_info": "Jsonb"
        },
        {
          "name": "contract_address",
          "ordinal": 21,
          "type_info": "Bytea"
        },
        {
          "name": "in_mempool",
          "ordinal": 22,
          "type_info": "Bool"
        },
        {
          "name": "l1_block_number",
          "ordinal": 23,
          "type_info": "Int4"
        },
        {
          "name": "value",
          "ordinal": 24,
          "type_info": "Numeric"
        },
        {
          "name": "paymaster",
          "ordinal": 25,
          "type_info": "Bytea"
        },
        {
          "name": "paymaster_input",
          "ordinal": 26,
          "type_info": "Bytea"
        },
        {
          "name": "max_fee_per_gas",
          "ordinal": 27,
          "type_info": "Numeric"
        },
        {
          "name": "max_priority_fee_per_gas",
          "ordinal": 28,
          "type_info": "Numeric"
        },
        {
          "name": "effective_gas_price",
          "ordinal": 29,
          "type_info": "Numeric"
        },
        {
          "name": "miniblock_number",
          "ordinal": 30,
          "type_info": "Int8"
        },
        {
          "name": "l1_batch_tx_index",
          "ordinal": 31,
          "type_info": "Int4"
        },
        {
          "name": "refunded_gas",
          "ordinal": 32,
          "type_info": "Int8"
        },
        {
          "name": "l1_tx_mint",
          "ordinal": 33,
          "type_info": "Numeric"
        },
        {
          "name": "l1_tx_refund_recipient",
          "ordinal": 34,
          "type_info": "Bytea"
        },
        {
          "name": "upgrade_id",
          "ordinal": 35,
          "type_info": "Int4"
        }
      ],
      "nullable": [
        false,
        false,
        true,
        true,
        false,
        true,
        true,
        true,
        false,
        false,
        true,
        true,
        true,
        true,
        true,
        true,
        true,
        true,
        false,
        false,
        false,
        true,
        false,
        true,
        false,
        false,
        false,
        true,
        true,
        true,
        true,
        true,
        false,
        true,
        true,
        true
      ],
      "parameters": {
        "Left": [
          "Bytea"
        ]
      }
    },
    "query": "\n            SELECT\n                *\n            FROM\n                transactions\n            WHERE\n                hash = $1\n            "
  },
  "72ff9df79e78129cb96d14ece0198129b44534062f524823666ed432d2fcd345": {
    "describe": {
      "columns": [],
      "nullable": [],
      "parameters": {
        "Left": []
      }
    },
    "query": "\n            VACUUM storage_logs\n            "
  },
  "73c4bf1e35d49faaab9f7828e80f396f9d193615d70184d4327378a7fc8a5665": {
    "describe": {
      "columns": [],
      "nullable": [],
      "parameters": {
        "Left": [
          {
            "Custom": {
              "kind": {
                "Enum": [
                  "Queued",
                  "ManuallySkipped",
                  "InProgress",
                  "Successful",
                  "Failed"
                ]
              },
              "name": "basic_witness_input_producer_job_status"
            }
          },
          "Int8",
          "Time",
          "Text"
        ]
      }
    },
    "query": "\n            UPDATE basic_witness_input_producer_jobs\n            SET\n                status = $1,\n                updated_at = NOW(),\n                time_taken = $3,\n                input_blob_url = $4\n            WHERE\n                l1_batch_number = $2\n            "
  },
  "7560ba61643a8ec8eeefbe6034226313c255ce356a9a4e25c098484d3129c914": {
    "describe": {
      "columns": [],
      "nullable": [],
      "parameters": {
        "Left": [
          "Int4"
        ]
      }
    },
    "query": "\n            DELETE FROM eth_txs_history\n            WHERE\n                id = $1\n            "
  },
  "759b80414b5bcbfe03a0e1e15b37f92c4cfad9313b1461e12242d9becb59e0b0": {
    "describe": {
      "columns": [
        {
          "name": "max?",
          "ordinal": 0,
          "type_info": "Int4"
        }
      ],
      "nullable": [
        null
      ],
      "parameters": {
        "Left": [
          "Int8"
        ]
      }
    },
    "query": "\n            SELECT\n                MAX(operation_number) AS \"max?\"\n            FROM\n                storage_logs\n            WHERE\n                miniblock_number = $1\n            "
  },
  "75a3cf6f502ebb1a0e92b672dc6ce56b53cc4ca0a8c6ee7cac1b9a5863000be3": {
    "describe": {
      "columns": [
        {
          "name": "number",
          "ordinal": 0,
          "type_info": "Int8"
        },
        {
          "name": "timestamp",
          "ordinal": 1,
          "type_info": "Int8"
        },
        {
          "name": "is_finished",
          "ordinal": 2,
          "type_info": "Bool"
        },
        {
          "name": "l1_tx_count",
          "ordinal": 3,
          "type_info": "Int4"
        },
        {
          "name": "l2_tx_count",
          "ordinal": 4,
          "type_info": "Int4"
        },
        {
          "name": "fee_account_address",
          "ordinal": 5,
          "type_info": "Bytea"
        },
        {
          "name": "bloom",
          "ordinal": 6,
          "type_info": "Bytea"
        },
        {
          "name": "priority_ops_onchain_data",
          "ordinal": 7,
          "type_info": "ByteaArray"
        },
        {
          "name": "hash",
          "ordinal": 8,
          "type_info": "Bytea"
        },
        {
          "name": "parent_hash",
          "ordinal": 9,
          "type_info": "Bytea"
        },
        {
          "name": "commitment",
          "ordinal": 10,
          "type_info": "Bytea"
        },
        {
          "name": "compressed_write_logs",
          "ordinal": 11,
          "type_info": "Bytea"
        },
        {
          "name": "compressed_contracts",
          "ordinal": 12,
          "type_info": "Bytea"
        },
        {
          "name": "eth_prove_tx_id",
          "ordinal": 13,
          "type_info": "Int4"
        },
        {
          "name": "eth_commit_tx_id",
          "ordinal": 14,
          "type_info": "Int4"
        },
        {
          "name": "eth_execute_tx_id",
          "ordinal": 15,
          "type_info": "Int4"
        },
        {
          "name": "merkle_root_hash",
          "ordinal": 16,
          "type_info": "Bytea"
        },
        {
          "name": "l2_to_l1_logs",
          "ordinal": 17,
          "type_info": "ByteaArray"
        },
        {
          "name": "l2_to_l1_messages",
          "ordinal": 18,
          "type_info": "ByteaArray"
        },
        {
          "name": "used_contract_hashes",
          "ordinal": 19,
          "type_info": "Jsonb"
        },
        {
          "name": "compressed_initial_writes",
          "ordinal": 20,
          "type_info": "Bytea"
        },
        {
          "name": "compressed_repeated_writes",
          "ordinal": 21,
          "type_info": "Bytea"
        },
        {
          "name": "l2_l1_compressed_messages",
          "ordinal": 22,
          "type_info": "Bytea"
        },
        {
          "name": "l2_l1_merkle_root",
          "ordinal": 23,
          "type_info": "Bytea"
        },
        {
          "name": "l1_gas_price",
          "ordinal": 24,
          "type_info": "Int8"
        },
        {
          "name": "l2_fair_gas_price",
          "ordinal": 25,
          "type_info": "Int8"
        },
        {
          "name": "rollup_last_leaf_index",
          "ordinal": 26,
          "type_info": "Int8"
        },
        {
          "name": "zkporter_is_available",
          "ordinal": 27,
          "type_info": "Bool"
        },
        {
          "name": "bootloader_code_hash",
          "ordinal": 28,
          "type_info": "Bytea"
        },
        {
          "name": "default_aa_code_hash",
          "ordinal": 29,
          "type_info": "Bytea"
        },
        {
          "name": "base_fee_per_gas",
          "ordinal": 30,
          "type_info": "Numeric"
        },
        {
          "name": "aux_data_hash",
          "ordinal": 31,
          "type_info": "Bytea"
        },
        {
          "name": "pass_through_data_hash",
          "ordinal": 32,
          "type_info": "Bytea"
        },
        {
          "name": "meta_parameters_hash",
          "ordinal": 33,
          "type_info": "Bytea"
        },
        {
          "name": "protocol_version",
          "ordinal": 34,
          "type_info": "Int4"
        },
        {
          "name": "compressed_state_diffs",
          "ordinal": 35,
          "type_info": "Bytea"
        },
        {
          "name": "system_logs",
          "ordinal": 36,
          "type_info": "ByteaArray"
        },
        {
          "name": "events_queue_commitment",
          "ordinal": 37,
          "type_info": "Bytea"
        },
        {
          "name": "bootloader_initial_content_commitment",
          "ordinal": 38,
          "type_info": "Bytea"
        },
        {
          "name": "pubdata_input",
          "ordinal": 39,
          "type_info": "Bytea"
        }
      ],
      "nullable": [
        false,
        false,
        false,
        false,
        false,
        false,
        false,
        false,
        true,
        true,
        true,
        true,
        true,
        true,
        true,
        true,
        true,
        false,
        false,
        false,
        true,
        true,
        true,
        true,
        false,
        false,
        true,
        true,
        true,
        true,
        false,
        true,
        true,
        true,
        true,
        true,
        false,
        true,
        true,
        true
      ],
      "parameters": {
        "Left": [
          "Int8"
        ]
      }
    },
    "query": "\n            SELECT\n                number,\n                timestamp,\n                is_finished,\n                l1_tx_count,\n                l2_tx_count,\n                fee_account_address,\n                bloom,\n                priority_ops_onchain_data,\n                hash,\n                parent_hash,\n                commitment,\n                compressed_write_logs,\n                compressed_contracts,\n                eth_prove_tx_id,\n                eth_commit_tx_id,\n                eth_execute_tx_id,\n                merkle_root_hash,\n                l2_to_l1_logs,\n                l2_to_l1_messages,\n                used_contract_hashes,\n                compressed_initial_writes,\n                compressed_repeated_writes,\n                l2_l1_compressed_messages,\n                l2_l1_merkle_root,\n                l1_gas_price,\n                l2_fair_gas_price,\n                rollup_last_leaf_index,\n                zkporter_is_available,\n                bootloader_code_hash,\n                default_aa_code_hash,\n                base_fee_per_gas,\n                aux_data_hash,\n                pass_through_data_hash,\n                meta_parameters_hash,\n                protocol_version,\n                compressed_state_diffs,\n                system_logs,\n                events_queue_commitment,\n                bootloader_initial_content_commitment,\n                pubdata_input\n            FROM\n                l1_batches\n                LEFT JOIN commitments ON commitments.l1_batch_number = l1_batches.number\n            WHERE\n                eth_commit_tx_id IS NOT NULL\n                AND eth_prove_tx_id IS NULL\n            ORDER BY\n                number\n            LIMIT\n                $1\n            "
  },
  "75f6eaa518e7840374c4e44b0788bf92c7f2c55386c8208e3a82b30456abd5b4": {
    "describe": {
      "columns": [
        {
          "name": "l1_batch_number",
          "ordinal": 0,
          "type_info": "Int8"
        },
        {
          "name": "merkle_tree_paths_blob_url",
          "ordinal": 1,
          "type_info": "Text"
        },
        {
          "name": "attempts",
          "ordinal": 2,
          "type_info": "Int2"
        },
        {
          "name": "status",
          "ordinal": 3,
          "type_info": "Text"
        },
        {
          "name": "error",
          "ordinal": 4,
          "type_info": "Text"
        },
        {
          "name": "created_at",
          "ordinal": 5,
          "type_info": "Timestamp"
        },
        {
          "name": "updated_at",
          "ordinal": 6,
          "type_info": "Timestamp"
        },
        {
          "name": "processing_started_at",
          "ordinal": 7,
          "type_info": "Timestamp"
        },
        {
          "name": "time_taken",
          "ordinal": 8,
          "type_info": "Time"
        },
        {
          "name": "is_blob_cleaned",
          "ordinal": 9,
          "type_info": "Bool"
        },
        {
          "name": "protocol_version",
          "ordinal": 10,
          "type_info": "Int4"
        },
        {
          "name": "picked_by",
          "ordinal": 11,
          "type_info": "Text"
        }
      ],
      "nullable": [
        false,
        true,
        false,
        false,
        true,
        false,
        false,
        true,
        true,
        true,
        true,
        true
      ],
      "parameters": {
        "Left": [
          "Int8",
          "Int4Array",
          "Text"
        ]
      }
    },
    "query": "\n            UPDATE witness_inputs_fri\n            SET\n                status = 'in_progress',\n                attempts = attempts + 1,\n                updated_at = NOW(),\n                processing_started_at = NOW(),\n                picked_by = $3\n            WHERE\n                l1_batch_number = (\n                    SELECT\n                        l1_batch_number\n                    FROM\n                        witness_inputs_fri\n                    WHERE\n                        l1_batch_number <= $1\n                        AND status = 'queued'\n                        AND protocol_version = ANY ($2)\n                    ORDER BY\n                        l1_batch_number ASC\n                    LIMIT\n                        1\n                    FOR UPDATE\n                        SKIP LOCKED\n                )\n            RETURNING\n                witness_inputs_fri.*\n            "
  },
  "75fa24c29dc312cbfa89bf1f4a04a42b4ead6964edd17bfcacb4a828492bba60": {
    "describe": {
      "columns": [
        {
          "name": "state!",
          "ordinal": 0,
          "type_info": "Jsonb"
        }
      ],
      "nullable": [
        false
      ],
      "parameters": {
        "Left": []
      }
    },
    "query": "\n            SELECT\n                state AS \"state!\"\n            FROM\n                consensus_replica_state\n            WHERE\n                fake_key\n            "
  },
  "76cb9ad97b70d584b19af194576dcf2324f380932698386aa8f9751b1fa24a7b": {
    "describe": {
      "columns": [],
      "nullable": [],
      "parameters": {
        "Left": [
          "ByteaArray",
          "ByteaArray"
        ]
      }
    },
    "query": "\n                    INSERT INTO\n                        call_traces (tx_hash, call_trace)\n                    SELECT\n                        u.tx_hash,\n                        u.call_trace\n                    FROM\n                        UNNEST($1::bytea[], $2::bytea[]) AS u (tx_hash, call_trace)\n                    "
  },
  "77a43830ca31eac85a3c03d87696bf94a013e49bf50ce23f4de4968781df0796": {
    "describe": {
      "columns": [],
      "nullable": [],
      "parameters": {
        "Left": [
          "Bytea",
          "Int8"
        ]
      }
    },
    "query": "\n            UPDATE l1_batches\n            SET\n                hash = $1\n            WHERE\n                number = $2\n            "
  },
  "77b35855fbb989f6314469b419726dc7bb98e0f7feaf14656307e20bd2bb0b6c": {
    "describe": {
      "columns": [],
      "nullable": [],
      "parameters": {
        "Left": [
          "Jsonb"
        ]
      }
    },
    "query": "\n            INSERT INTO\n                consensus_replica_state (fake_key, state)\n            VALUES\n                (TRUE, $1)\n            ON CONFLICT (fake_key) DO\n            UPDATE\n            SET\n                state = excluded.state\n            "
  },
  "78978c19282961c5b3dc06352b41caa4cca66d6ad74b2cd1a34ea5f7bc1e6909": {
    "describe": {
      "columns": [
        {
          "name": "tx_hash",
          "ordinal": 0,
          "type_info": "Bytea"
        },
        {
          "name": "call_trace",
          "ordinal": 1,
          "type_info": "Bytea"
        }
      ],
      "nullable": [
        false,
        false
      ],
      "parameters": {
        "Left": [
          "Bytea"
        ]
      }
    },
    "query": "\n                SELECT\n                    *\n                FROM\n                    call_traces\n                WHERE\n                    tx_hash = $1\n                "
  },
  "7a2145e2234a7896031bbc1ce82715e903f3b399886c2c73e838bd924fed6776": {
    "describe": {
      "columns": [],
      "nullable": [],
      "parameters": {
        "Left": [
          "Text",
          "Int8",
          "Int2",
          "Int4",
          "Int4"
        ]
      }
    },
    "query": "\n            UPDATE node_aggregation_witness_jobs_fri\n            SET\n                aggregations_url = $1,\n                number_of_dependent_jobs = $5,\n                updated_at = NOW()\n            WHERE\n                l1_batch_number = $2\n                AND circuit_id = $3\n                AND depth = $4\n            "
  },
  "7a8fffe8d4e3085e00c98f770d250d625f057acf1440b6550375ce5509a816a6": {
    "describe": {
      "columns": [
        {
          "name": "id",
          "ordinal": 0,
          "type_info": "Int8"
        },
        {
          "name": "l1_batch_number",
          "ordinal": 1,
          "type_info": "Int8"
        },
        {
          "name": "circuit_id",
          "ordinal": 2,
          "type_info": "Int2"
        },
        {
          "name": "closed_form_inputs_blob_url",
          "ordinal": 3,
          "type_info": "Text"
        },
        {
          "name": "attempts",
          "ordinal": 4,
          "type_info": "Int2"
        },
        {
          "name": "status",
          "ordinal": 5,
          "type_info": "Text"
        },
        {
          "name": "error",
          "ordinal": 6,
          "type_info": "Text"
        },
        {
          "name": "created_at",
          "ordinal": 7,
          "type_info": "Timestamp"
        },
        {
          "name": "updated_at",
          "ordinal": 8,
          "type_info": "Timestamp"
        },
        {
          "name": "processing_started_at",
          "ordinal": 9,
          "type_info": "Timestamp"
        },
        {
          "name": "time_taken",
          "ordinal": 10,
          "type_info": "Time"
        },
        {
          "name": "is_blob_cleaned",
          "ordinal": 11,
          "type_info": "Bool"
        },
        {
          "name": "number_of_basic_circuits",
          "ordinal": 12,
          "type_info": "Int4"
        },
        {
          "name": "protocol_version",
          "ordinal": 13,
          "type_info": "Int4"
        },
        {
          "name": "picked_by",
          "ordinal": 14,
          "type_info": "Text"
        }
      ],
      "nullable": [
        false,
        false,
        false,
        true,
        false,
        false,
        true,
        false,
        false,
        true,
        true,
        true,
        true,
        true,
        true
      ],
      "parameters": {
        "Left": [
          "Int4Array",
          "Text"
        ]
      }
    },
    "query": "\n            UPDATE leaf_aggregation_witness_jobs_fri\n            SET\n                status = 'in_progress',\n                attempts = attempts + 1,\n                updated_at = NOW(),\n                processing_started_at = NOW(),\n                picked_by = $2\n            WHERE\n                id = (\n                    SELECT\n                        id\n                    FROM\n                        leaf_aggregation_witness_jobs_fri\n                    WHERE\n                        status = 'queued'\n                        AND protocol_version = ANY ($1)\n                    ORDER BY\n                        l1_batch_number ASC,\n                        id ASC\n                    LIMIT\n                        1\n                    FOR UPDATE\n                        SKIP LOCKED\n                )\n            RETURNING\n                leaf_aggregation_witness_jobs_fri.*\n            "
  },
  "7fccc28bd829bce334f37197ee6b139e943f3ad2a41387b610606a42b7f03283": {
    "describe": {
      "columns": [],
      "nullable": [],
      "parameters": {
        "Left": [
          "Bytea",
          "Bytea",
          "Numeric",
          "Numeric",
          "Numeric",
          "Jsonb",
          "Int4",
          "Bytea",
          "Int4",
          "Numeric",
          "Bytea",
          "Bytea",
          "Int4",
          "Numeric",
          "Bytea",
          "Timestamp"
        ]
      }
    },
    "query": "\n                INSERT INTO\n                    transactions (\n                        hash,\n                        is_priority,\n                        initiator_address,\n                        gas_limit,\n                        max_fee_per_gas,\n                        gas_per_pubdata_limit,\n                        data,\n                        upgrade_id,\n                        contract_address,\n                        l1_block_number,\n                        value,\n                        paymaster,\n                        paymaster_input,\n                        tx_format,\n                        l1_tx_mint,\n                        l1_tx_refund_recipient,\n                        received_at,\n                        created_at,\n                        updated_at\n                    )\n                VALUES\n                    (\n                        $1,\n                        TRUE,\n                        $2,\n                        $3,\n                        $4,\n                        $5,\n                        $6,\n                        $7,\n                        $8,\n                        $9,\n                        $10,\n                        $11,\n                        $12,\n                        $13,\n                        $14,\n                        $15,\n                        $16,\n                        NOW(),\n                        NOW()\n                    )\n                ON CONFLICT (hash) DO NOTHING\n                "
  },
  "806b82a9effd885ba537a2a1c7d7227120a8279db1875d26ccae5ee0785f46a9": {
    "describe": {
      "columns": [
        {
          "name": "attempts",
          "ordinal": 0,
          "type_info": "Int2"
        }
      ],
      "nullable": [
        false
      ],
      "parameters": {
        "Left": [
          "Int8"
        ]
      }
    },
    "query": "\n            SELECT\n                attempts\n            FROM\n                node_aggregation_witness_jobs_fri\n            WHERE\n                id = $1\n            "
  },
  "8182690d0326b820d23fba49d391578db18c29cdca85b8b6aad86fe2a9bf6bbe": {
    "describe": {
      "columns": [
        {
          "name": "l1_batch_number",
          "ordinal": 0,
          "type_info": "Int8"
        },
        {
          "name": "circuit_id",
          "ordinal": 1,
          "type_info": "Int2"
        },
        {
          "name": "depth",
          "ordinal": 2,
          "type_info": "Int4"
        }
      ],
      "nullable": [
        false,
        false,
        false
      ],
      "parameters": {
        "Left": []
      }
    },
    "query": "\n                UPDATE node_aggregation_witness_jobs_fri\n                SET\n                    status = 'queued'\n                WHERE\n                    (l1_batch_number, circuit_id, depth) IN (\n                        SELECT\n                            prover_jobs_fri.l1_batch_number,\n                            prover_jobs_fri.circuit_id,\n                            prover_jobs_fri.depth\n                        FROM\n                            prover_jobs_fri\n                            JOIN node_aggregation_witness_jobs_fri nawj ON prover_jobs_fri.l1_batch_number = nawj.l1_batch_number\n                            AND prover_jobs_fri.circuit_id = nawj.circuit_id\n                            AND prover_jobs_fri.depth = nawj.depth\n                        WHERE\n                            nawj.status = 'waiting_for_proofs'\n                            AND prover_jobs_fri.status = 'successful'\n                            AND prover_jobs_fri.aggregation_round = 2\n                        GROUP BY\n                            prover_jobs_fri.l1_batch_number,\n                            prover_jobs_fri.circuit_id,\n                            prover_jobs_fri.depth,\n                            nawj.number_of_dependent_jobs\n                        HAVING\n                            COUNT(*) = nawj.number_of_dependent_jobs\n                    )\n                RETURNING\n                    l1_batch_number,\n                    circuit_id,\n                    depth;\n                "
  },
  "81869cb392e9fcbb71ceaa857af77b39429d56072f63b3530c576fb31d7a56f9": {
    "describe": {
      "columns": [],
      "nullable": [],
      "parameters": {
        "Left": [
          "ByteaArray",
          "ByteaArray",
          "ByteaArray",
          "ByteaArray",
          "ByteaArray"
        ]
      }
    },
    "query": "\n            INSERT INTO\n                storage (hashed_key, address, key, value, tx_hash, created_at, updated_at)\n            SELECT\n                u.hashed_key,\n                u.address,\n                u.key,\n                u.value,\n                u.tx_hash,\n                NOW(),\n                NOW()\n            FROM\n                UNNEST($1::bytea[], $2::bytea[], $3::bytea[], $4::bytea[], $5::bytea[]) AS u (hashed_key, address, key, value, tx_hash)\n            ON CONFLICT (hashed_key) DO\n            UPDATE\n            SET\n                tx_hash = excluded.tx_hash,\n                value = excluded.value,\n                updated_at = NOW()\n            "
  },
  "83a931ceddf34e1c760649d613f534014b9ab9ca7725e14fb17aa050d9f35eb8": {
    "describe": {
      "columns": [
        {
          "name": "base_fee_per_gas",
          "ordinal": 0,
          "type_info": "Numeric"
        }
      ],
      "nullable": [
        false
      ],
      "parameters": {
        "Left": [
          "Int8",
          "Int8"
        ]
      }
    },
    "query": "\n            SELECT\n                base_fee_per_gas\n            FROM\n                miniblocks\n            WHERE\n                number <= $1\n            ORDER BY\n                number DESC\n            LIMIT\n                $2\n            "
  },
  "84c804db9d60a4c1ebbce5e3dcdf03c0aad3ac30d85176e0a4e35f72bbb21b12": {
    "describe": {
      "columns": [
        {
          "name": "number",
          "ordinal": 0,
          "type_info": "Int8"
        },
        {
          "name": "timestamp",
          "ordinal": 1,
          "type_info": "Int8"
        },
        {
          "name": "is_finished",
          "ordinal": 2,
          "type_info": "Bool"
        },
        {
          "name": "l1_tx_count",
          "ordinal": 3,
          "type_info": "Int4"
        },
        {
          "name": "l2_tx_count",
          "ordinal": 4,
          "type_info": "Int4"
        },
        {
          "name": "fee_account_address",
          "ordinal": 5,
          "type_info": "Bytea"
        },
        {
          "name": "bloom",
          "ordinal": 6,
          "type_info": "Bytea"
        },
        {
          "name": "priority_ops_onchain_data",
          "ordinal": 7,
          "type_info": "ByteaArray"
        },
        {
          "name": "hash",
          "ordinal": 8,
          "type_info": "Bytea"
        },
        {
          "name": "parent_hash",
          "ordinal": 9,
          "type_info": "Bytea"
        },
        {
          "name": "commitment",
          "ordinal": 10,
          "type_info": "Bytea"
        },
        {
          "name": "compressed_write_logs",
          "ordinal": 11,
          "type_info": "Bytea"
        },
        {
          "name": "compressed_contracts",
          "ordinal": 12,
          "type_info": "Bytea"
        },
        {
          "name": "eth_prove_tx_id",
          "ordinal": 13,
          "type_info": "Int4"
        },
        {
          "name": "eth_commit_tx_id",
          "ordinal": 14,
          "type_info": "Int4"
        },
        {
          "name": "eth_execute_tx_id",
          "ordinal": 15,
          "type_info": "Int4"
        },
        {
          "name": "merkle_root_hash",
          "ordinal": 16,
          "type_info": "Bytea"
        },
        {
          "name": "l2_to_l1_logs",
          "ordinal": 17,
          "type_info": "ByteaArray"
        },
        {
          "name": "l2_to_l1_messages",
          "ordinal": 18,
          "type_info": "ByteaArray"
        },
        {
          "name": "used_contract_hashes",
          "ordinal": 19,
          "type_info": "Jsonb"
        },
        {
          "name": "compressed_initial_writes",
          "ordinal": 20,
          "type_info": "Bytea"
        },
        {
          "name": "compressed_repeated_writes",
          "ordinal": 21,
          "type_info": "Bytea"
        },
        {
          "name": "l2_l1_compressed_messages",
          "ordinal": 22,
          "type_info": "Bytea"
        },
        {
          "name": "l2_l1_merkle_root",
          "ordinal": 23,
          "type_info": "Bytea"
        },
        {
          "name": "l1_gas_price",
          "ordinal": 24,
          "type_info": "Int8"
        },
        {
          "name": "l2_fair_gas_price",
          "ordinal": 25,
          "type_info": "Int8"
        },
        {
          "name": "rollup_last_leaf_index",
          "ordinal": 26,
          "type_info": "Int8"
        },
        {
          "name": "zkporter_is_available",
          "ordinal": 27,
          "type_info": "Bool"
        },
        {
          "name": "bootloader_code_hash",
          "ordinal": 28,
          "type_info": "Bytea"
        },
        {
          "name": "default_aa_code_hash",
          "ordinal": 29,
          "type_info": "Bytea"
        },
        {
          "name": "base_fee_per_gas",
          "ordinal": 30,
          "type_info": "Numeric"
        },
        {
          "name": "aux_data_hash",
          "ordinal": 31,
          "type_info": "Bytea"
        },
        {
          "name": "pass_through_data_hash",
          "ordinal": 32,
          "type_info": "Bytea"
        },
        {
          "name": "meta_parameters_hash",
          "ordinal": 33,
          "type_info": "Bytea"
        },
        {
          "name": "protocol_version",
          "ordinal": 34,
          "type_info": "Int4"
        },
        {
          "name": "system_logs",
          "ordinal": 35,
          "type_info": "ByteaArray"
        },
        {
          "name": "compressed_state_diffs",
          "ordinal": 36,
          "type_info": "Bytea"
        },
        {
          "name": "events_queue_commitment",
          "ordinal": 37,
          "type_info": "Bytea"
        },
        {
          "name": "bootloader_initial_content_commitment",
          "ordinal": 38,
          "type_info": "Bytea"
        },
        {
          "name": "pubdata_input",
          "ordinal": 39,
          "type_info": "Bytea"
        }
      ],
      "nullable": [
        false,
        false,
        false,
        false,
        false,
        false,
        false,
        false,
        true,
        true,
        true,
        true,
        true,
        true,
        true,
        true,
        true,
        false,
        false,
        false,
        true,
        true,
        true,
        true,
        false,
        false,
        true,
        true,
        true,
        true,
        false,
        true,
        true,
        true,
        true,
        false,
        true,
        true,
        true,
        true
      ],
      "parameters": {
        "Left": [
          "Int8"
        ]
      }
    },
    "query": "\n            SELECT\n                number,\n                timestamp,\n                is_finished,\n                l1_tx_count,\n                l2_tx_count,\n                fee_account_address,\n                bloom,\n                priority_ops_onchain_data,\n                hash,\n                parent_hash,\n                commitment,\n                compressed_write_logs,\n                compressed_contracts,\n                eth_prove_tx_id,\n                eth_commit_tx_id,\n                eth_execute_tx_id,\n                merkle_root_hash,\n                l2_to_l1_logs,\n                l2_to_l1_messages,\n                used_contract_hashes,\n                compressed_initial_writes,\n                compressed_repeated_writes,\n                l2_l1_compressed_messages,\n                l2_l1_merkle_root,\n                l1_gas_price,\n                l2_fair_gas_price,\n                rollup_last_leaf_index,\n                zkporter_is_available,\n                bootloader_code_hash,\n                default_aa_code_hash,\n                base_fee_per_gas,\n                aux_data_hash,\n                pass_through_data_hash,\n                meta_parameters_hash,\n                protocol_version,\n                system_logs,\n                compressed_state_diffs,\n                events_queue_commitment,\n                bootloader_initial_content_commitment,\n                pubdata_input\n            FROM\n                l1_batches\n                LEFT JOIN commitments ON commitments.l1_batch_number = l1_batches.number\n            WHERE\n                number = $1\n            "
  },
  "852aa5fe1c3b2dfe875cd4adf0d19a00c170cf7725d95dd6eb8b753fa5facec8": {
    "describe": {
      "columns": [
        {
          "name": "hash",
          "ordinal": 0,
          "type_info": "Bytea"
        },
        {
          "name": "is_priority",
          "ordinal": 1,
          "type_info": "Bool"
        },
        {
          "name": "full_fee",
          "ordinal": 2,
          "type_info": "Numeric"
        },
        {
          "name": "layer_2_tip_fee",
          "ordinal": 3,
          "type_info": "Numeric"
        },
        {
          "name": "initiator_address",
          "ordinal": 4,
          "type_info": "Bytea"
        },
        {
          "name": "nonce",
          "ordinal": 5,
          "type_info": "Int8"
        },
        {
          "name": "signature",
          "ordinal": 6,
          "type_info": "Bytea"
        },
        {
          "name": "input",
          "ordinal": 7,
          "type_info": "Bytea"
        },
        {
          "name": "data",
          "ordinal": 8,
          "type_info": "Jsonb"
        },
        {
          "name": "received_at",
          "ordinal": 9,
          "type_info": "Timestamp"
        },
        {
          "name": "priority_op_id",
          "ordinal": 10,
          "type_info": "Int8"
        },
        {
          "name": "l1_batch_number",
          "ordinal": 11,
          "type_info": "Int8"
        },
        {
          "name": "index_in_block",
          "ordinal": 12,
          "type_info": "Int4"
        },
        {
          "name": "error",
          "ordinal": 13,
          "type_info": "Varchar"
        },
        {
          "name": "gas_limit",
          "ordinal": 14,
          "type_info": "Numeric"
        },
        {
          "name": "gas_per_storage_limit",
          "ordinal": 15,
          "type_info": "Numeric"
        },
        {
          "name": "gas_per_pubdata_limit",
          "ordinal": 16,
          "type_info": "Numeric"
        },
        {
          "name": "tx_format",
          "ordinal": 17,
          "type_info": "Int4"
        },
        {
          "name": "created_at",
          "ordinal": 18,
          "type_info": "Timestamp"
        },
        {
          "name": "updated_at",
          "ordinal": 19,
          "type_info": "Timestamp"
        },
        {
          "name": "execution_info",
          "ordinal": 20,
          "type_info": "Jsonb"
        },
        {
          "name": "contract_address",
          "ordinal": 21,
          "type_info": "Bytea"
        },
        {
          "name": "in_mempool",
          "ordinal": 22,
          "type_info": "Bool"
        },
        {
          "name": "l1_block_number",
          "ordinal": 23,
          "type_info": "Int4"
        },
        {
          "name": "value",
          "ordinal": 24,
          "type_info": "Numeric"
        },
        {
          "name": "paymaster",
          "ordinal": 25,
          "type_info": "Bytea"
        },
        {
          "name": "paymaster_input",
          "ordinal": 26,
          "type_info": "Bytea"
        },
        {
          "name": "max_fee_per_gas",
          "ordinal": 27,
          "type_info": "Numeric"
        },
        {
          "name": "max_priority_fee_per_gas",
          "ordinal": 28,
          "type_info": "Numeric"
        },
        {
          "name": "effective_gas_price",
          "ordinal": 29,
          "type_info": "Numeric"
        },
        {
          "name": "miniblock_number",
          "ordinal": 30,
          "type_info": "Int8"
        },
        {
          "name": "l1_batch_tx_index",
          "ordinal": 31,
          "type_info": "Int4"
        },
        {
          "name": "refunded_gas",
          "ordinal": 32,
          "type_info": "Int8"
        },
        {
          "name": "l1_tx_mint",
          "ordinal": 33,
          "type_info": "Numeric"
        },
        {
          "name": "l1_tx_refund_recipient",
          "ordinal": 34,
          "type_info": "Bytea"
        },
        {
          "name": "upgrade_id",
          "ordinal": 35,
          "type_info": "Int4"
        }
      ],
      "nullable": [
        false,
        false,
        true,
        true,
        false,
        true,
        true,
        true,
        false,
        false,
        true,
        true,
        true,
        true,
        true,
        true,
        true,
        true,
        false,
        false,
        false,
        true,
        false,
        true,
        false,
        false,
        false,
        true,
        true,
        true,
        true,
        true,
        false,
        true,
        true,
        true
      ],
      "parameters": {
        "Left": [
          "Int8",
          "Numeric",
          "Numeric",
          "Int4"
        ]
      }
    },
    "query": "\n                UPDATE transactions\n                SET\n                    in_mempool = TRUE\n                FROM\n                    (\n                        SELECT\n                            hash\n                        FROM\n                            (\n                                SELECT\n                                    hash\n                                FROM\n                                    transactions\n                                WHERE\n                                    miniblock_number IS NULL\n                                    AND in_mempool = FALSE\n                                    AND error IS NULL\n                                    AND (\n                                        is_priority = TRUE\n                                        OR (\n                                            max_fee_per_gas >= $2\n                                            AND gas_per_pubdata_limit >= $3\n                                        )\n                                    )\n                                    AND tx_format != $4\n                                ORDER BY\n                                    is_priority DESC,\n                                    priority_op_id,\n                                    received_at\n                                LIMIT\n                                    $1\n                            ) AS subquery1\n                        ORDER BY\n                            hash\n                    ) AS subquery2\n                WHERE\n                    transactions.hash = subquery2.hash\n                RETURNING\n                    transactions.*\n                "
  },
  "8625ca45ce76b8c8633d390e35e0c5f885240d99ea69140a4636b00469d08497": {
    "describe": {
      "columns": [
        {
          "name": "tx_hash",
          "ordinal": 0,
          "type_info": "Text"
        }
      ],
      "nullable": [
        false
      ],
      "parameters": {
        "Left": [
          "Int4"
        ]
      }
    },
    "query": "\n            SELECT\n                tx_hash\n            FROM\n                eth_txs_history\n            WHERE\n                eth_tx_id = $1\n                AND confirmed_at IS NOT NULL\n            "
  },
  "877d20634068170326ab5801b69c70aff49e60b7def3d93b9206e650c259168b": {
    "describe": {
      "columns": [
        {
          "name": "timestamp",
          "ordinal": 0,
          "type_info": "Int8"
        }
      ],
      "nullable": [
        false
      ],
      "parameters": {
        "Left": []
      }
    },
    "query": "\n            SELECT\n                timestamp\n            FROM\n                l1_batches\n            WHERE\n                eth_execute_tx_id IS NULL\n                AND number > 0\n            ORDER BY\n                number\n            LIMIT\n                1\n            "
  },
  "878c9cdfd69ad8988d049041edd63595237a0c54f67b8c669dfbb4fca32757e4": {
    "describe": {
      "columns": [
        {
          "name": "l2_address",
          "ordinal": 0,
          "type_info": "Bytea"
        }
      ],
      "nullable": [
        false
      ],
      "parameters": {
        "Left": []
      }
    },
    "query": "\n                SELECT\n                    l2_address\n                FROM\n                    tokens\n                "
  },
  "88c629334e30bb9f5c81c858aa51af63b86e8da6d908d48998012231e1d66a60": {
    "describe": {
      "columns": [
        {
          "name": "timestamp",
          "ordinal": 0,
          "type_info": "Int8"
        },
        {
          "name": "virtual_blocks",
          "ordinal": 1,
          "type_info": "Int8"
        }
      ],
      "nullable": [
        false,
        false
      ],
      "parameters": {
        "Left": [
          "Int8",
          "Int8"
        ]
      }
    },
    "query": "\n            SELECT\n                timestamp,\n                virtual_blocks\n            FROM\n                miniblocks\n            WHERE\n                number BETWEEN $1 AND $2\n            ORDER BY\n                number\n            "
  },
  "8903ba5db3f87851c12da133573b4207b69cc48b4ba648e797211631be612b69": {
    "describe": {
      "columns": [
        {
          "name": "bytecode_hash",
          "ordinal": 0,
          "type_info": "Bytea"
        },
        {
          "name": "bytecode",
          "ordinal": 1,
          "type_info": "Bytea"
        }
      ],
      "nullable": [
        false,
        false
      ],
      "parameters": {
        "Left": [
          "Int8"
        ]
      }
    },
    "query": "\n            SELECT\n                bytecode_hash,\n                bytecode\n            FROM\n                factory_deps\n                INNER JOIN miniblocks ON miniblocks.number = factory_deps.miniblock_number\n            WHERE\n                miniblocks.l1_batch_number = $1\n            "
  },
  "894665c2c467bd1aaeb331b112c567e2667c63a033baa6b427bd8a0898c08bf2": {
    "describe": {
      "columns": [
        {
          "name": "protocol_version",
          "ordinal": 0,
          "type_info": "Int4"
        }
      ],
      "nullable": [
        true
      ],
      "parameters": {
        "Left": [
          "Int8"
        ]
      }
    },
    "query": "\n            SELECT\n                protocol_version\n            FROM\n                miniblocks\n            WHERE\n                number = $1\n            "
  },
  "8a7a57ca3d4d65da3e0877c003902c690c33686c889d318b1d64bdd7fa6374db": {
    "describe": {
      "columns": [
        {
          "name": "l1_block_number",
          "ordinal": 0,
          "type_info": "Int4"
        }
      ],
      "nullable": [
        true
      ],
      "parameters": {
        "Left": []
      }
    },
    "query": "\n                SELECT\n                    l1_block_number\n                FROM\n                    transactions\n                WHERE\n                    priority_op_id IS NOT NULL\n                ORDER BY\n                    priority_op_id DESC\n                LIMIT\n                    1\n                "
  },
  "8b9e5d525c026de97c0a732b1adc8dc4bd57e32dfefe1017acba9a15fc14b895": {
    "describe": {
      "columns": [
        {
          "name": "hashed_key",
          "ordinal": 0,
          "type_info": "Bytea"
        },
        {
          "name": "value",
          "ordinal": 1,
          "type_info": "Bytea"
        },
        {
          "name": "index",
          "ordinal": 2,
          "type_info": "Int8"
        }
      ],
      "nullable": [
        false,
        false,
        false
      ],
      "parameters": {
        "Left": [
          "Int8",
          "Bytea",
          "Bytea"
        ]
      }
    },
    "query": "\n            SELECT\n                storage_logs.hashed_key,\n                storage_logs.value,\n                initial_writes.index\n            FROM\n                storage_logs\n                INNER JOIN initial_writes ON storage_logs.hashed_key = initial_writes.hashed_key\n            WHERE\n                storage_logs.miniblock_number = $1\n                AND storage_logs.hashed_key >= $2::bytea\n                AND storage_logs.hashed_key <= $3::bytea\n            ORDER BY\n                storage_logs.hashed_key\n            "
  },
  "8f5e89ccadd4ea1da7bfe9793a1cbb724af0f0216433a70f19d784e3f2afbc9f": {
    "describe": {
      "columns": [
        {
          "name": "protocol_version",
          "ordinal": 0,
          "type_info": "Int4"
        }
      ],
      "nullable": [
        true
      ],
      "parameters": {
        "Left": [
          "Int8"
        ]
      }
    },
    "query": "\n            SELECT\n                protocol_version\n            FROM\n                witness_inputs_fri\n            WHERE\n                l1_batch_number = $1\n            "
  },
  "90f7657bae05c4bad6902c6bfb1b8ba0b771cb45573aca81db254f6bcfc17c77": {
    "describe": {
      "columns": [
        {
          "name": "nonce",
          "ordinal": 0,
          "type_info": "Int8"
        }
      ],
      "nullable": [
        false
      ],
      "parameters": {
        "Left": []
      }
    },
    "query": "\n            SELECT\n                nonce\n            FROM\n                eth_txs\n            ORDER BY\n                id DESC\n            LIMIT\n                1\n            "
  },
  "9334df89c9562d4b35611b8e5ffb17305343df99ebc55f240278b5c4e63f89f5": {
    "describe": {
      "columns": [
        {
          "name": "value",
          "ordinal": 0,
          "type_info": "Bytea"
        }
      ],
      "nullable": [
        false
      ],
      "parameters": {
        "Left": [
          "Bytea"
        ]
      }
    },
    "query": "\n            SELECT\n                value\n            FROM\n                storage\n            WHERE\n                hashed_key = $1\n            "
  },
  "95ea0522a3eff6c0d2d0b1c58fd2767e112b95f4d103c27acd6f7ede108bd300": {
    "describe": {
      "columns": [],
      "nullable": [],
      "parameters": {
        "Left": [
          "Int8",
          "Int4",
          "Int4"
        ]
      }
    },
    "query": "\n            UPDATE eth_txs\n            SET\n                gas_used = $1,\n                confirmed_eth_tx_history_id = $2\n            WHERE\n                id = $3\n            "
  },
  "966dddc881bfe6fd94b56f587424125a2633ddb6abaa129f2b12389140d83c3f": {
    "describe": {
      "columns": [
        {
          "name": "recursion_scheduler_level_vk_hash",
          "ordinal": 0,
          "type_info": "Bytea"
        },
        {
          "name": "recursion_node_level_vk_hash",
          "ordinal": 1,
          "type_info": "Bytea"
        },
        {
          "name": "recursion_leaf_level_vk_hash",
          "ordinal": 2,
          "type_info": "Bytea"
        },
        {
          "name": "recursion_circuits_set_vks_hash",
          "ordinal": 3,
          "type_info": "Bytea"
        }
      ],
      "nullable": [
        false,
        false,
        false,
        false
      ],
      "parameters": {
        "Left": [
          "Int4"
        ]
      }
    },
    "query": "\n            SELECT\n                recursion_scheduler_level_vk_hash,\n                recursion_node_level_vk_hash,\n                recursion_leaf_level_vk_hash,\n                recursion_circuits_set_vks_hash\n            FROM\n                protocol_versions\n            WHERE\n                id = $1\n            "
  },
  "9955b9215096f781442153518c4f0a9676e26f422506545ccc90b7e8a36c8d47": {
    "describe": {
      "columns": [
        {
          "name": "bytecode",
          "ordinal": 0,
          "type_info": "Bytea"
        },
        {
          "name": "data?",
          "ordinal": 1,
          "type_info": "Jsonb"
        },
        {
          "name": "contract_address?",
          "ordinal": 2,
          "type_info": "Bytea"
        }
      ],
      "nullable": [
        false,
        false,
        true
      ],
      "parameters": {
        "Left": [
          "Bytea",
          "Bytea"
        ]
      }
    },
    "query": "\n            SELECT\n                factory_deps.bytecode,\n                transactions.data AS \"data?\",\n                transactions.contract_address AS \"contract_address?\"\n            FROM\n                (\n                    SELECT\n                        *\n                    FROM\n                        storage_logs\n                    WHERE\n                        storage_logs.hashed_key = $1\n                    ORDER BY\n                        miniblock_number DESC,\n                        operation_number DESC\n                    LIMIT\n                        1\n                ) storage_logs\n                JOIN factory_deps ON factory_deps.bytecode_hash = storage_logs.value\n                LEFT JOIN transactions ON transactions.hash = storage_logs.tx_hash\n            WHERE\n                storage_logs.value != $2\n            "
  },
  "995cecd37a5235d1acc2e6fc418d9b6a1a6fe629f9a02c8e33330a0efda64068": {
    "describe": {
      "columns": [
        {
          "name": "l1_batch_number",
          "ordinal": 0,
          "type_info": "Int8"
        },
        {
          "name": "factory_deps_filepath",
          "ordinal": 1,
          "type_info": "Text"
        },
        {
          "name": "storage_logs_filepaths",
          "ordinal": 2,
          "type_info": "TextArray"
        }
      ],
      "nullable": [
        false,
        false,
        false
      ],
      "parameters": {
        "Left": []
      }
    },
    "query": "\n            SELECT\n                l1_batch_number,\n                factory_deps_filepath,\n                storage_logs_filepaths\n            FROM\n                snapshots\n            ORDER BY\n                l1_batch_number DESC\n            LIMIT\n                1\n            "
  },
  "99acb091650478fe0feb367b1d64561347b81f8931cc2addefa907c9aa9355e6": {
    "describe": {
      "columns": [
        {
          "name": "id",
          "ordinal": 0,
          "type_info": "Int4"
        },
        {
          "name": "timestamp",
          "ordinal": 1,
          "type_info": "Int8"
        },
        {
          "name": "recursion_scheduler_level_vk_hash",
          "ordinal": 2,
          "type_info": "Bytea"
        },
        {
          "name": "recursion_node_level_vk_hash",
          "ordinal": 3,
          "type_info": "Bytea"
        },
        {
          "name": "recursion_leaf_level_vk_hash",
          "ordinal": 4,
          "type_info": "Bytea"
        },
        {
          "name": "recursion_circuits_set_vks_hash",
          "ordinal": 5,
          "type_info": "Bytea"
        },
        {
          "name": "bootloader_code_hash",
          "ordinal": 6,
          "type_info": "Bytea"
        },
        {
          "name": "default_account_code_hash",
          "ordinal": 7,
          "type_info": "Bytea"
        },
        {
          "name": "verifier_address",
          "ordinal": 8,
          "type_info": "Bytea"
        },
        {
          "name": "upgrade_tx_hash",
          "ordinal": 9,
          "type_info": "Bytea"
        },
        {
          "name": "created_at",
          "ordinal": 10,
          "type_info": "Timestamp"
        }
      ],
      "nullable": [
        false,
        false,
        false,
        false,
        false,
        false,
        false,
        false,
        false,
        true,
        false
      ],
      "parameters": {
        "Left": [
          "Int4"
        ]
      }
    },
    "query": "\n            SELECT\n                *\n            FROM\n                protocol_versions\n            WHERE\n                id < $1\n            ORDER BY\n                id DESC\n            LIMIT\n                1\n            "
  },
  "99d9ee2a0d0450acefa0d9b6c031e30606fddf6631c859ab03819ec476bcf005": {
    "describe": {
      "columns": [
        {
          "name": "hashed_key",
          "ordinal": 0,
          "type_info": "Bytea"
        }
      ],
      "nullable": [
        false
      ],
      "parameters": {
        "Left": [
          "ByteaArray"
        ]
      }
    },
    "query": "\n            SELECT\n                hashed_key\n            FROM\n                initial_writes\n            WHERE\n                hashed_key = ANY ($1)\n            "
  },
  "99dd6f04e82585d81ac23bc4871578179e6269c6ff36877cedee264067ccdafc": {
    "describe": {
      "columns": [
        {
          "name": "l1_batch_number",
          "ordinal": 0,
          "type_info": "Int8"
        }
      ],
      "nullable": [
        false
      ],
      "parameters": {
        "Left": [
          {
            "Custom": {
              "kind": {
                "Enum": [
                  "Queued",
                  "ManuallySkipped",
                  "InProgress",
                  "Successful",
                  "Failed"
                ]
              },
              "name": "basic_witness_input_producer_job_status"
            }
          },
          {
            "Custom": {
              "kind": {
                "Enum": [
                  "Queued",
                  "ManuallySkipped",
                  "InProgress",
                  "Successful",
                  "Failed"
                ]
              },
              "name": "basic_witness_input_producer_job_status"
            }
          },
          {
            "Custom": {
              "kind": {
                "Enum": [
                  "Queued",
                  "ManuallySkipped",
                  "InProgress",
                  "Successful",
                  "Failed"
                ]
              },
              "name": "basic_witness_input_producer_job_status"
            }
          },
          "Interval",
          "Int2"
        ]
      }
    },
    "query": "\n            UPDATE basic_witness_input_producer_jobs\n            SET\n                status = $1,\n                attempts = attempts + 1,\n                updated_at = NOW(),\n                processing_started_at = NOW()\n            WHERE\n                l1_batch_number = (\n                    SELECT\n                        l1_batch_number\n                    FROM\n                        basic_witness_input_producer_jobs\n                    WHERE\n                        status = $2\n                        OR (\n                            status = $1\n                            AND processing_started_at < NOW() - $4::INTERVAL\n                        )\n                        OR (\n                            status = $3\n                            AND attempts < $5\n                        )\n                    ORDER BY\n                        l1_batch_number ASC\n                    LIMIT\n                        1\n                    FOR UPDATE\n                        SKIP LOCKED\n                )\n            RETURNING\n                basic_witness_input_producer_jobs.l1_batch_number\n            "
  },
  "9b90f7a7ffee3cd8439f90a6f79693831e2ab6d6d3c1805df5aa51d76994ec19": {
    "describe": {
      "columns": [],
      "nullable": [],
      "parameters": {
        "Left": [
          "Int8",
          "Text",
          "Int4"
        ]
      }
    },
    "query": "\n            INSERT INTO\n                witness_inputs_fri (\n                    l1_batch_number,\n                    merkle_tree_paths_blob_url,\n                    protocol_version,\n                    status,\n                    created_at,\n                    updated_at\n                )\n            VALUES\n                ($1, $2, $3, 'queued', NOW(), NOW())\n            ON CONFLICT (l1_batch_number) DO NOTHING\n            "
  },
  "9c2a5f32c627d3a5c6f1e87b31ce3b0fd67aa1f5f7ea0de673a2fbe1f742db86": {
    "describe": {
      "columns": [
        {
          "name": "timestamp",
          "ordinal": 0,
          "type_info": "Int8"
        }
      ],
      "nullable": [
        false
      ],
      "parameters": {
        "Left": [
          "Int8"
        ]
      }
    },
    "query": "\n            SELECT\n                timestamp\n            FROM\n                miniblocks\n            WHERE\n                number = $1\n            "
  },
  "9cfcde703a48b110791d2ae1103c9317c01d6e35db3b07d0a31f436e7e3c7c40": {
    "describe": {
      "columns": [],
      "nullable": [],
      "parameters": {
        "Left": [
          "Int8"
        ]
      }
    },
    "query": "\n            UPDATE contract_verification_requests\n            SET\n                status = 'successful',\n                updated_at = NOW()\n            WHERE\n                id = $1\n            "
  },
  "9de5acb3de1b96ff8eb62a6324e8e221a8ef9014458cc7f1dbc60c056a0768a0": {
    "describe": {
      "columns": [],
      "nullable": [],
      "parameters": {
        "Left": [
          "Int8",
          "Int4",
          "Text"
        ]
      }
    },
    "query": "\n            UPDATE snapshots\n            SET\n                storage_logs_filepaths[$2] = $3,\n                updated_at = NOW()\n            WHERE\n                l1_batch_number = $1\n            "
  },
  "9ef2f43e6201cc00a0e1425a666a36532fee1450733849852dfd20e18ded1f03": {
    "describe": {
      "columns": [],
      "nullable": [],
      "parameters": {
        "Left": [
          "Text",
          "Int8"
        ]
      }
    },
    "query": "\n            UPDATE scheduler_witness_jobs_fri\n            SET\n                status = 'failed',\n                error = $1,\n                updated_at = NOW()\n            WHERE\n                l1_batch_number = $2\n            "
  },
  "a0e2b2c034cc5f668f0b3d43b94d2e2326d7ace079b095def52723a45b65d3f3": {
    "describe": {
      "columns": [],
      "nullable": [],
      "parameters": {
        "Left": [
          "Text",
          "Int8"
        ]
      }
    },
    "query": "\n            UPDATE witness_inputs_fri\n            SET\n                status = 'failed',\n                error = $1,\n                updated_at = NOW()\n            WHERE\n                l1_batch_number = $2\n            "
  },
  "a2d02b71e3dcc29a2c0c20b44392cfbaf09164aecfa5eed8d7142518ad96abea": {
    "describe": {
      "columns": [
        {
          "name": "initial_bootloader_heap_content",
          "ordinal": 0,
          "type_info": "Jsonb"
        }
      ],
      "nullable": [
        false
      ],
      "parameters": {
        "Left": [
          "Int8"
        ]
      }
    },
    "query": "\n            SELECT\n                initial_bootloader_heap_content\n            FROM\n                l1_batches\n            WHERE\n                number = $1\n            "
  },
  "a4861c931e84d897c27f666de1c5ca679a0459a012899a373c67393d30d12601": {
    "describe": {
      "columns": [],
      "nullable": [],
      "parameters": {
        "Left": [
          "Int8Array"
        ]
      }
    },
    "query": "\n            UPDATE scheduler_dependency_tracker_fri\n            SET\n                status = 'queued'\n            WHERE\n                l1_batch_number = ANY ($1)\n            "
  },
  "a48c92f557e5e3a2674ce0dee9cd92f5a547150590b8c221c4065eab11175c7a": {
    "describe": {
      "columns": [
        {
          "name": "max?",
          "ordinal": 0,
          "type_info": "Int8"
        }
      ],
      "nullable": [
        null
      ],
      "parameters": {
        "Left": []
      }
    },
    "query": "\n            SELECT\n                MAX(INDEX) AS \"max?\"\n            FROM\n                initial_writes\n            "
  },
  "a4a4b0bfbe05eac100c42a717e8d7cbb0bc526ebe61a07f735d4ab587058b22c": {
    "describe": {
      "columns": [
        {
          "name": "hash",
          "ordinal": 0,
          "type_info": "Bytea"
        }
      ],
      "nullable": [
        false
      ],
      "parameters": {
        "Left": [
          "Int8"
        ]
      }
    },
    "query": "\n            SELECT\n                hash\n            FROM\n                miniblocks\n            WHERE\n                number = $1\n            "
  },
  "a4fcd075b68467bb119e49e6b20a69138206dfeb41f3daff4a3eef1de0bed4e4": {
    "describe": {
      "columns": [],
      "nullable": [],
      "parameters": {
        "Left": [
          "ByteaArray",
          "Int8Array",
          "Int8"
        ]
      }
    },
    "query": "\n            INSERT INTO\n                initial_writes (hashed_key, INDEX, l1_batch_number, created_at, updated_at)\n            SELECT\n                u.hashed_key,\n                u.index,\n                $3,\n                NOW(),\n                NOW()\n            FROM\n                UNNEST($1::bytea[], $2::BIGINT[]) AS u (hashed_key, INDEX)\n            "
  },
  "a74d029f58801ec05d8d14a3b065d93e391600ab9da2e5fd4e8b139ab3d77583": {
    "describe": {
      "columns": [],
      "nullable": [],
      "parameters": {
        "Left": [
          "Text",
          "Int8"
        ]
      }
    },
    "query": "\n            UPDATE proof_generation_details\n            SET\n                status = 'generated',\n                proof_blob_url = $1,\n                updated_at = NOW()\n            WHERE\n                l1_batch_number = $2\n            "
  },
  "a83f853b1d63365e88975a926816c6e7b4595f3e7c3dca1d1590de5437187733": {
    "describe": {
      "columns": [],
      "nullable": [],
      "parameters": {
        "Left": [
          "Bytea",
          "Bytea",
          "Bytea",
          "Bytea",
          "Bytea",
          "Bytea",
          "Bytea",
          "Bytea",
          "Bool",
          "Bytea",
          "Int8",
          "Bytea",
          "Bytea",
          "Bytea",
          "Bytea",
          "Int8"
        ]
      }
    },
    "query": "\n            UPDATE l1_batches\n            SET\n                hash = $1,\n                merkle_root_hash = $2,\n                commitment = $3,\n                default_aa_code_hash = $4,\n                compressed_repeated_writes = $5,\n                compressed_initial_writes = $6,\n                l2_l1_compressed_messages = $7,\n                l2_l1_merkle_root = $8,\n                zkporter_is_available = $9,\n                bootloader_code_hash = $10,\n                rollup_last_leaf_index = $11,\n                aux_data_hash = $12,\n                pass_through_data_hash = $13,\n                meta_parameters_hash = $14,\n                compressed_state_diffs = $15,\n                updated_at = NOW()\n            WHERE\n                number = $16\n            "
  },
  "a84ee70bec8c03bd51e1c6bad44c9a64904026506914abae2946e5d353d6a604": {
    "describe": {
      "columns": [
        {
          "name": "id",
          "ordinal": 0,
          "type_info": "Int8"
        }
      ],
      "nullable": [
        false
      ],
      "parameters": {
        "Left": [
          "Int8",
          "Int2"
        ]
      }
    },
    "query": "\n            SELECT\n                id\n            FROM\n                prover_jobs_fri\n            WHERE\n                l1_batch_number = $1\n                AND status = 'successful'\n                AND aggregation_round = $2\n            "
  },
  "a91c23c4d33771122cec2589c6fe2757dbc13be6b30f5840744e5e0569adc66e": {
    "describe": {
      "columns": [
        {
          "name": "upgrade_tx_hash",
          "ordinal": 0,
          "type_info": "Bytea"
        }
      ],
      "nullable": [
        true
      ],
      "parameters": {
        "Left": [
          "Int4"
        ]
      }
    },
    "query": "\n            SELECT\n                upgrade_tx_hash\n            FROM\n                protocol_versions\n            WHERE\n                id = $1\n            "
  },
  "aa8e569cf406cd0975a6ffaeeafa92f632186181ba8b93518e549e0643f58da8": {
    "describe": {
      "columns": [],
      "nullable": [],
      "parameters": {
        "Left": [
          "Int8",
          "Int4",
          "Int4",
          "Int8",
          "Bool",
          "Bytea",
          "ByteaArray",
          "ByteaArray",
          "Bytea",
          "ByteaArray",
          "Int8",
          "Int8",
          "Int8",
          "Jsonb",
          "Jsonb",
          "Numeric",
          "Int8",
          "Int8",
          "Bytea",
          "Bytea",
          "Int4",
          "ByteaArray",
          "Int8Array",
          "Bytea"
        ]
      }
    },
    "query": "\n            INSERT INTO\n                l1_batches (\n                    number,\n                    l1_tx_count,\n                    l2_tx_count,\n                    timestamp,\n                    is_finished,\n                    fee_account_address,\n                    l2_to_l1_logs,\n                    l2_to_l1_messages,\n                    bloom,\n                    priority_ops_onchain_data,\n                    predicted_commit_gas_cost,\n                    predicted_prove_gas_cost,\n                    predicted_execute_gas_cost,\n                    initial_bootloader_heap_content,\n                    used_contract_hashes,\n                    base_fee_per_gas,\n                    l1_gas_price,\n                    l2_fair_gas_price,\n                    bootloader_code_hash,\n                    default_aa_code_hash,\n                    protocol_version,\n                    system_logs,\n                    storage_refunds,\n                    pubdata_input,\n                    created_at,\n                    updated_at\n                )\n            VALUES\n                (\n                    $1,\n                    $2,\n                    $3,\n                    $4,\n                    $5,\n                    $6,\n                    $7,\n                    $8,\n                    $9,\n                    $10,\n                    $11,\n                    $12,\n                    $13,\n                    $14,\n                    $15,\n                    $16,\n                    $17,\n                    $18,\n                    $19,\n                    $20,\n                    $21,\n                    $22,\n                    $23,\n                    $24,\n                    NOW(),\n                    NOW()\n                )\n            "
  },
  "aa91697157517322b0dbb53dca99f41220c51f58a03c61d6b7789eab0504e320": {
    "describe": {
      "columns": [
        {
          "name": "l1_batch_number",
          "ordinal": 0,
          "type_info": "Int8"
        },
        {
          "name": "circuit_id",
          "ordinal": 1,
          "type_info": "Int2"
        },
        {
          "name": "depth",
          "ordinal": 2,
          "type_info": "Int4"
        }
      ],
      "nullable": [
        false,
        false,
        false
      ],
      "parameters": {
        "Left": []
      }
    },
    "query": "\n                UPDATE node_aggregation_witness_jobs_fri\n                SET\n                    status = 'queued'\n                WHERE\n                    (l1_batch_number, circuit_id, depth) IN (\n                        SELECT\n                            prover_jobs_fri.l1_batch_number,\n                            prover_jobs_fri.circuit_id,\n                            prover_jobs_fri.depth\n                        FROM\n                            prover_jobs_fri\n                            JOIN node_aggregation_witness_jobs_fri nawj ON prover_jobs_fri.l1_batch_number = nawj.l1_batch_number\n                            AND prover_jobs_fri.circuit_id = nawj.circuit_id\n                            AND prover_jobs_fri.depth = nawj.depth\n                        WHERE\n                            nawj.status = 'waiting_for_proofs'\n                            AND prover_jobs_fri.status = 'successful'\n                            AND prover_jobs_fri.aggregation_round = 1\n                            AND prover_jobs_fri.depth = 0\n                        GROUP BY\n                            prover_jobs_fri.l1_batch_number,\n                            prover_jobs_fri.circuit_id,\n                            prover_jobs_fri.depth,\n                            nawj.number_of_dependent_jobs\n                        HAVING\n                            COUNT(*) = nawj.number_of_dependent_jobs\n                    )\n                RETURNING\n                    l1_batch_number,\n                    circuit_id,\n                    depth;\n                "
  },
  "aaf4fb97c95a5290fb1620cd868477dcf21955e0921ba648ba2e751dbfc3cb45": {
    "describe": {
      "columns": [
        {
          "name": "count!",
          "ordinal": 0,
          "type_info": "Int8"
        },
        {
          "name": "circuit_id!",
          "ordinal": 1,
          "type_info": "Int2"
        },
        {
          "name": "aggregation_round!",
          "ordinal": 2,
          "type_info": "Int2"
        },
        {
          "name": "status!",
          "ordinal": 3,
          "type_info": "Text"
        }
      ],
      "nullable": [
        null,
        false,
        false,
        false
      ],
      "parameters": {
        "Left": []
      }
    },
    "query": "\n                SELECT\n                    COUNT(*) AS \"count!\",\n                    circuit_id AS \"circuit_id!\",\n                    aggregation_round AS \"aggregation_round!\",\n                    status AS \"status!\"\n                FROM\n                    prover_jobs_fri\n                WHERE\n                    status <> 'skipped'\n                    AND status <> 'successful'\n                GROUP BY\n                    circuit_id,\n                    aggregation_round,\n                    status\n                "
  },
  "ac505ae6cfc744b07b52997db789bdc9efc6b89fc0444caf8271edd7dfe4a3bc": {
    "describe": {
      "columns": [
        {
          "name": "id",
          "ordinal": 0,
          "type_info": "Int4"
        }
      ],
      "nullable": [
        false
      ],
      "parameters": {
        "Left": []
      }
    },
    "query": "\n            SELECT\n                id\n            FROM\n                protocol_versions\n            "
  },
  "ac673a122962b57b0272df2d82a1788feea2fbb5682de09120dd109899510820": {
    "describe": {
      "columns": [
        {
          "name": "block_batch?",
          "ordinal": 0,
          "type_info": "Int8"
        },
        {
          "name": "max_batch?",
          "ordinal": 1,
          "type_info": "Int8"
        }
      ],
      "nullable": [
        null,
        null
      ],
      "parameters": {
        "Left": [
          "Int8"
        ]
      }
    },
    "query": "\n            SELECT\n                (\n                    SELECT\n                        l1_batch_number\n                    FROM\n                        miniblocks\n                    WHERE\n                        number = $1\n                ) AS \"block_batch?\",\n                (\n                    SELECT\n                        MAX(number) + 1\n                    FROM\n                        l1_batches\n                ) AS \"max_batch?\"\n            "
  },
  "ada54322a28012b1b761f3631c4cd6ca26aa2fa565fcf208b6985f461c1868f2": {
    "describe": {
      "columns": [
        {
          "name": "id",
          "ordinal": 0,
          "type_info": "Int4"
        },
        {
          "name": "eth_tx_id",
          "ordinal": 1,
          "type_info": "Int4"
        }
      ],
      "nullable": [
        false,
        false
      ],
      "parameters": {
        "Left": [
          "Text"
        ]
      }
    },
    "query": "\n            UPDATE eth_txs_history\n            SET\n                updated_at = NOW(),\n                confirmed_at = NOW()\n            WHERE\n                tx_hash = $1\n            RETURNING\n                id,\n                eth_tx_id\n            "
  },
  "aeda34b1beadca72e3e600ea9ae63f436a4f16dbeb784d0d28be392ad96b1c49": {
    "describe": {
      "columns": [],
      "nullable": [],
      "parameters": {
        "Left": [
          "Int4"
        ]
      }
    },
    "query": "\n            UPDATE eth_txs\n            SET\n                has_failed = TRUE\n            WHERE\n                id = $1\n            "
  },
  "aefea1f3e87f28791cc547f193a895006e23ec73018f4b4e0a364a741f5c9781": {
    "describe": {
      "columns": [
        {
          "name": "l1_batch_number",
          "ordinal": 0,
          "type_info": "Int8"
        }
      ],
      "nullable": [
        true
      ],
      "parameters": {
        "Left": [
          "Int8"
        ]
      }
    },
    "query": "\n            SELECT\n                l1_batch_number\n            FROM\n                miniblocks\n            WHERE\n                number = $1\n            "
  },
  "af72fabd90eb43fb315f46d7fe9f724216807ffd481cd6f7f19968e42e52b284": {
    "describe": {
      "columns": [],
      "nullable": [],
      "parameters": {
        "Left": [
          "Int8"
        ]
      }
    },
    "query": "\n            UPDATE prover_jobs_fri\n            SET\n                status = 'sent_to_server',\n                updated_at = NOW()\n            WHERE\n                l1_batch_number = $1\n            "
  },
  "afc24bd1407dba82cd3dc9e7ee71ac4ab2d73bda6022700aeb0a630a2563a4b4": {
    "describe": {
      "columns": [],
      "nullable": [],
      "parameters": {
        "Left": [
          "Text",
          "Int8"
        ]
      }
    },
    "query": "\n            UPDATE leaf_aggregation_witness_jobs_fri\n            SET\n                status = 'failed',\n                error = $1,\n                updated_at = NOW()\n            WHERE\n                id = $2\n            "
  },
  "b17c71983da060f08616e001b42f8dcbcb014b4f808c6232abd9a83354c995ac": {
    "describe": {
      "columns": [
        {
          "name": "id",
          "ordinal": 0,
          "type_info": "Int8"
        },
        {
          "name": "status",
          "ordinal": 1,
          "type_info": "Text"
        },
        {
          "name": "attempts",
          "ordinal": 2,
          "type_info": "Int2"
        }
      ],
      "nullable": [
        false,
        false,
        false
      ],
      "parameters": {
        "Left": [
          "Interval",
          "Int2"
        ]
      }
    },
    "query": "\n            UPDATE node_aggregation_witness_jobs_fri\n            SET\n                status = 'queued',\n                updated_at = NOW(),\n                processing_started_at = NOW()\n            WHERE\n                (\n                    status = 'in_progress'\n                    AND processing_started_at <= NOW() - $1::INTERVAL\n                    AND attempts < $2\n                )\n                OR (\n                    status = 'failed'\n                    AND attempts < $2\n                )\n            RETURNING\n                id,\n                status,\n                attempts\n            "
  },
  "b23ddb16513d69331056b94d466663a9c5ea62ea7c99a77941eb8f05d4454125": {
    "describe": {
      "columns": [],
      "nullable": [],
      "parameters": {
        "Left": [
          "Int8",
          "Int2",
          "Text",
          "Int4",
          "Int4"
        ]
      }
    },
    "query": "\n                    INSERT INTO\n                        leaf_aggregation_witness_jobs_fri (\n                            l1_batch_number,\n                            circuit_id,\n                            closed_form_inputs_blob_url,\n                            number_of_basic_circuits,\n                            protocol_version,\n                            status,\n                            created_at,\n                            updated_at\n                        )\n                    VALUES\n                        ($1, $2, $3, $4, $5, 'waiting_for_proofs', NOW(), NOW())\n                    ON CONFLICT (l1_batch_number, circuit_id) DO\n                    UPDATE\n                    SET\n                        updated_at = NOW()\n                    "
  },
  "b321c5ba22358cbb1fd9c627f1e7b56187686173327498ac75424593547c19c5": {
    "describe": {
      "columns": [
        {
          "name": "attempts",
          "ordinal": 0,
          "type_info": "Int2"
        }
      ],
      "nullable": [
        false
      ],
      "parameters": {
        "Left": [
          "Int8"
        ]
      }
    },
    "query": "\n            SELECT\n                attempts\n            FROM\n                scheduler_witness_jobs_fri\n            WHERE\n                l1_batch_number = $1\n            "
  },
  "b33e8da69281efe7750043e409d9871731c41cef01da3d6aaf2c53f7b17c47b2": {
    "describe": {
      "columns": [
        {
          "name": "value",
          "ordinal": 0,
          "type_info": "Bytea"
        }
      ],
      "nullable": [
        false
      ],
      "parameters": {
        "Left": [
          "Bytea",
          "Int8"
        ]
      }
    },
    "query": "\n                SELECT\n                    value\n                FROM\n                    storage_logs\n                WHERE\n                    storage_logs.hashed_key = $1\n                    AND storage_logs.miniblock_number <= $2\n                ORDER BY\n                    storage_logs.miniblock_number DESC,\n                    storage_logs.operation_number DESC\n                LIMIT\n                    1\n                "
  },
  "b367ecb1ebee86ec598c4079591f8c12deeca6b8843fe3869cc2b02b30da5de6": {
    "describe": {
      "columns": [
        {
          "name": "attempts",
          "ordinal": 0,
          "type_info": "Int2"
        }
      ],
      "nullable": [
        false
      ],
      "parameters": {
        "Left": [
          "Int8"
        ]
      }
    },
    "query": "\n            SELECT\n                attempts\n            FROM\n                proof_compression_jobs_fri\n            WHERE\n                l1_batch_number = $1\n            "
  },
  "b3d71dbe14bcd94131b29b64dcb49b6370c211a7fc24ad03a5f0e327f9d18040": {
    "describe": {
      "columns": [
        {
          "name": "attempts",
          "ordinal": 0,
          "type_info": "Int2"
        }
      ],
      "nullable": [
        false
      ],
      "parameters": {
        "Left": [
          "Int8"
        ]
      }
    },
    "query": "\n            SELECT\n                attempts\n            FROM\n                witness_inputs_fri\n            WHERE\n                l1_batch_number = $1\n            "
  },
  "b4304b9afb9f838eee1fe95af5fd964d4bb39b9dcd18fb03bc11ce2fb32b7fb3": {
    "describe": {
      "columns": [
        {
          "name": "l1_batch_number",
          "ordinal": 0,
          "type_info": "Int8"
        },
        {
          "name": "scheduler_partial_input_blob_url",
          "ordinal": 1,
          "type_info": "Text"
        },
        {
          "name": "status",
          "ordinal": 2,
          "type_info": "Text"
        },
        {
          "name": "processing_started_at",
          "ordinal": 3,
          "type_info": "Timestamp"
        },
        {
          "name": "time_taken",
          "ordinal": 4,
          "type_info": "Time"
        },
        {
          "name": "error",
          "ordinal": 5,
          "type_info": "Text"
        },
        {
          "name": "created_at",
          "ordinal": 6,
          "type_info": "Timestamp"
        },
        {
          "name": "updated_at",
          "ordinal": 7,
          "type_info": "Timestamp"
        },
        {
          "name": "attempts",
          "ordinal": 8,
          "type_info": "Int2"
        },
        {
          "name": "protocol_version",
          "ordinal": 9,
          "type_info": "Int4"
        },
        {
          "name": "picked_by",
          "ordinal": 10,
          "type_info": "Text"
        }
      ],
      "nullable": [
        false,
        false,
        false,
        true,
        true,
        true,
        false,
        false,
        false,
        true,
        true
      ],
      "parameters": {
        "Left": [
          "Int4Array",
          "Text"
        ]
      }
    },
    "query": "\n            UPDATE scheduler_witness_jobs_fri\n            SET\n                status = 'in_progress',\n                attempts = attempts + 1,\n                updated_at = NOW(),\n                processing_started_at = NOW(),\n                picked_by = $2\n            WHERE\n                l1_batch_number = (\n                    SELECT\n                        l1_batch_number\n                    FROM\n                        scheduler_witness_jobs_fri\n                    WHERE\n                        status = 'queued'\n                        AND protocol_version = ANY ($1)\n                    ORDER BY\n                        l1_batch_number ASC\n                    LIMIT\n                        1\n                    FOR UPDATE\n                        SKIP LOCKED\n                )\n            RETURNING\n                scheduler_witness_jobs_fri.*\n            "
  },
  "b452354c888bfc19b5f4012582061b86b1abd915739533f9982fea9d8e21b9e9": {
    "describe": {
      "columns": [],
      "nullable": [],
      "parameters": {
        "Left": [
          "Int8"
        ]
      }
    },
    "query": "\n            DELETE FROM factory_deps\n            WHERE\n                miniblock_number > $1\n            "
  },
  "b4794e6a0c2366d5d95ab373c310103263af3ff5cb6c9dc5df59d3cd2a5e56b4": {
    "describe": {
      "columns": [],
      "nullable": [],
      "parameters": {
        "Left": [
          "Text",
          "Text",
          "Int4",
          "Text"
        ]
      }
    },
    "query": "\n            UPDATE gpu_prover_queue_fri\n            SET\n                instance_status = $1,\n                updated_at = NOW()\n            WHERE\n                instance_host = $2::TEXT::inet\n                AND instance_port = $3\n                AND zone = $4\n            "
  },
  "b49478150dbc8731c531ef3eddc0c2cfff08e6fef3c3824d20dfdf2d0f73e671": {
    "describe": {
      "columns": [
        {
          "name": "hash",
          "ordinal": 0,
          "type_info": "Bytea"
        },
        {
          "name": "number",
          "ordinal": 1,
          "type_info": "Int8"
        },
        {
          "name": "timestamp",
          "ordinal": 2,
          "type_info": "Int8"
        }
      ],
      "nullable": [
        false,
        false,
        false
      ],
      "parameters": {
        "Left": [
          "Int8"
        ]
      }
    },
    "query": "\n            SELECT\n                hash,\n                number,\n                timestamp\n            FROM\n                miniblocks\n            WHERE\n                number > $1\n            ORDER BY\n                number ASC\n            "
  },
  "b4a0444897b60c7061363a48b2b5386a2fd53492f3df05545edbfb0ec0f059d2": {
    "describe": {
      "columns": [],
      "nullable": [],
      "parameters": {
        "Left": [
          "Int4",
          "Int4"
        ]
      }
    },
    "query": "\n                UPDATE eth_txs\n                SET\n                    confirmed_eth_tx_history_id = $1\n                WHERE\n                    id = $2\n                "
  },
  "b5fd77f515fe168908cc90e44d0697e36b3c2a997038c30553f7727cdfa17361": {
    "describe": {
      "columns": [],
      "nullable": [],
      "parameters": {
        "Left": [
          "Int8",
          "ByteaArray",
          "Int4Array",
          "VarcharArray",
          "JsonbArray",
          "Int8Array",
          "NumericArray"
        ]
      }
    },
    "query": "\n                    UPDATE transactions\n                    SET\n                        miniblock_number = $1,\n                        index_in_block = data_table.index_in_block,\n                        error = NULLIF(data_table.error, ''),\n                        in_mempool = FALSE,\n                        execution_info = execution_info || data_table.new_execution_info,\n                        refunded_gas = data_table.refunded_gas,\n                        effective_gas_price = data_table.effective_gas_price,\n                        updated_at = NOW()\n                    FROM\n                        (\n                            SELECT\n                                UNNEST($2::bytea[]) AS hash,\n                                UNNEST($3::INTEGER[]) AS index_in_block,\n                                UNNEST($4::VARCHAR[]) AS error,\n                                UNNEST($5::jsonb[]) AS new_execution_info,\n                                UNNEST($6::BIGINT[]) AS refunded_gas,\n                                UNNEST($7::NUMERIC[]) AS effective_gas_price\n                        ) AS data_table\n                    WHERE\n                        transactions.hash = data_table.hash\n                    "
  },
  "b678edd9f6ea97b8f086566811f651aa072f030c70a5e6de38843a1d9afdf329": {
    "describe": {
      "columns": [],
      "nullable": [],
      "parameters": {
        "Left": [
          "Int8",
          "Bytea",
          "Bytea"
        ]
      }
    },
    "query": "\n                INSERT INTO\n                    commitments (l1_batch_number, events_queue_commitment, bootloader_initial_content_commitment)\n                VALUES\n                    ($1, $2, $3)\n                ON CONFLICT (l1_batch_number) DO NOTHING\n                "
  },
  "b75e3d2fecbf5d85e93848b7a35180abbd76956e073432af8d8500327b74e488": {
    "describe": {
      "columns": [
        {
          "name": "version",
          "ordinal": 0,
          "type_info": "Text"
        }
      ],
      "nullable": [
        false
      ],
      "parameters": {
        "Left": [
          "Text"
        ]
      }
    },
    "query": "\n            SELECT\n                VERSION\n            FROM\n                compiler_versions\n            WHERE\n                compiler = $1\n            ORDER BY\n                VERSION\n            "
  },
  "b7bf6999002dd89dc1224468ca79c9a85e3c24fca1bf87905f7fc68fe2ce3276": {
    "describe": {
      "columns": [],
      "nullable": [],
      "parameters": {
        "Left": [
          "Int4Array",
          "ByteaArray",
          "Int8"
        ]
      }
    },
    "query": "\n                UPDATE transactions\n                SET\n                    l1_batch_number = $3,\n                    l1_batch_tx_index = data_table.l1_batch_tx_index,\n                    updated_at = NOW()\n                FROM\n                    (\n                        SELECT\n                            UNNEST($1::INT[]) AS l1_batch_tx_index,\n                            UNNEST($2::bytea[]) AS hash\n                    ) AS data_table\n                WHERE\n                    transactions.hash = data_table.hash\n                "
  },
  "bb1904a01a3860b5440ae23763d6d5ee4341edadb8a86b459a07427b7e265e98": {
    "describe": {
      "columns": [
        {
          "name": "number",
          "ordinal": 0,
          "type_info": "Int8"
        },
        {
          "name": "l1_tx_count",
          "ordinal": 1,
          "type_info": "Int4"
        },
        {
          "name": "l2_tx_count",
          "ordinal": 2,
          "type_info": "Int4"
        },
        {
          "name": "timestamp",
          "ordinal": 3,
          "type_info": "Int8"
        },
        {
          "name": "is_finished",
          "ordinal": 4,
          "type_info": "Bool"
        },
        {
          "name": "fee_account_address",
          "ordinal": 5,
          "type_info": "Bytea"
        },
        {
          "name": "l2_to_l1_logs",
          "ordinal": 6,
          "type_info": "ByteaArray"
        },
        {
          "name": "l2_to_l1_messages",
          "ordinal": 7,
          "type_info": "ByteaArray"
        },
        {
          "name": "bloom",
          "ordinal": 8,
          "type_info": "Bytea"
        },
        {
          "name": "priority_ops_onchain_data",
          "ordinal": 9,
          "type_info": "ByteaArray"
        },
        {
          "name": "used_contract_hashes",
          "ordinal": 10,
          "type_info": "Jsonb"
        },
        {
          "name": "base_fee_per_gas",
          "ordinal": 11,
          "type_info": "Numeric"
        },
        {
          "name": "l1_gas_price",
          "ordinal": 12,
          "type_info": "Int8"
        },
        {
          "name": "l2_fair_gas_price",
          "ordinal": 13,
          "type_info": "Int8"
        },
        {
          "name": "bootloader_code_hash",
          "ordinal": 14,
          "type_info": "Bytea"
        },
        {
          "name": "default_aa_code_hash",
          "ordinal": 15,
          "type_info": "Bytea"
        },
        {
          "name": "protocol_version",
          "ordinal": 16,
          "type_info": "Int4"
        },
        {
          "name": "compressed_state_diffs",
          "ordinal": 17,
          "type_info": "Bytea"
        },
        {
          "name": "system_logs",
          "ordinal": 18,
          "type_info": "ByteaArray"
        },
        {
          "name": "pubdata_input",
          "ordinal": 19,
          "type_info": "Bytea"
        }
      ],
      "nullable": [
        false,
        false,
        false,
        false,
        false,
        false,
        false,
        false,
        false,
        false,
        false,
        false,
        false,
        false,
        true,
        true,
        true,
        true,
        false,
        true
      ],
      "parameters": {
        "Left": [
          "Int8"
        ]
      }
    },
    "query": "\n            SELECT\n                number,\n                l1_tx_count,\n                l2_tx_count,\n                timestamp,\n                is_finished,\n                fee_account_address,\n                l2_to_l1_logs,\n                l2_to_l1_messages,\n                bloom,\n                priority_ops_onchain_data,\n                used_contract_hashes,\n                base_fee_per_gas,\n                l1_gas_price,\n                l2_fair_gas_price,\n                bootloader_code_hash,\n                default_aa_code_hash,\n                protocol_version,\n                compressed_state_diffs,\n                system_logs,\n                pubdata_input\n            FROM\n                l1_batches\n            WHERE\n                number = $1\n            "
  },
  "bd51c9d93b103292f5acbdb266ba4b4e2af48907fa9321064ddb24ac02ab17cd": {
    "describe": {
      "columns": [
        {
          "name": "number",
          "ordinal": 0,
          "type_info": "Int8"
        }
      ],
      "nullable": [
        false
      ],
      "parameters": {
        "Left": []
      }
    },
    "query": "\n            SELECT\n                number\n            FROM\n                l1_batches\n                LEFT JOIN eth_txs_history AS commit_tx ON (l1_batches.eth_commit_tx_id = commit_tx.eth_tx_id)\n            WHERE\n                commit_tx.confirmed_at IS NOT NULL\n            ORDER BY\n                number DESC\n            LIMIT\n                1\n            "
  },
  "bd74435dc6dba3f4173858682ee5661d1df4ec053797d75cfd32272be4f485e7": {
    "describe": {
      "columns": [
        {
          "name": "key!",
          "ordinal": 0,
          "type_info": "Bytea"
        },
        {
          "name": "value!",
          "ordinal": 1,
          "type_info": "Bytea"
        },
        {
          "name": "address!",
          "ordinal": 2,
          "type_info": "Bytea"
        },
        {
          "name": "miniblock_number!",
          "ordinal": 3,
          "type_info": "Int8"
        },
        {
          "name": "l1_batch_number!",
          "ordinal": 4,
          "type_info": "Int8"
        },
        {
          "name": "index",
          "ordinal": 5,
          "type_info": "Int8"
        }
      ],
      "nullable": [
        true,
        true,
        true,
        true,
        true,
        true
      ],
      "parameters": {
        "Left": [
          "Int8",
          "Bytea",
          "Bytea"
        ]
      }
    },
    "query": "\n            SELECT\n                storage_logs.key AS \"key!\",\n                storage_logs.value AS \"value!\",\n                storage_logs.address AS \"address!\",\n                storage_logs.miniblock_number AS \"miniblock_number!\",\n                initial_writes.l1_batch_number AS \"l1_batch_number!\",\n                initial_writes.index\n            FROM\n                (\n                    SELECT\n                        hashed_key,\n                        MAX(ARRAY[miniblock_number, operation_number]::INT[]) AS op\n                    FROM\n                        storage_logs\n                    WHERE\n                        miniblock_number <= $1\n                        AND hashed_key >= $2\n                        AND hashed_key < $3\n                    GROUP BY\n                        hashed_key\n                    ORDER BY\n                        hashed_key\n                ) AS keys\n                INNER JOIN storage_logs ON keys.hashed_key = storage_logs.hashed_key\n                AND storage_logs.miniblock_number = keys.op[1]\n                AND storage_logs.operation_number = keys.op[2]\n                INNER JOIN initial_writes ON keys.hashed_key = initial_writes.hashed_key;\n            "
  },
  "be16d820c124dba9f4a272f54f0b742349e78e6e4ce3e7c9a0dcf6447eedc6d8": {
    "describe": {
      "columns": [
        {
          "name": "miniblock_number",
          "ordinal": 0,
          "type_info": "Int8"
        },
        {
          "name": "log_index_in_miniblock",
          "ordinal": 1,
          "type_info": "Int4"
        },
        {
          "name": "log_index_in_tx",
          "ordinal": 2,
          "type_info": "Int4"
        },
        {
          "name": "tx_hash",
          "ordinal": 3,
          "type_info": "Bytea"
        },
        {
          "name": "block_hash",
          "ordinal": 4,
          "type_info": "Bytea"
        },
        {
          "name": "l1_batch_number?",
          "ordinal": 5,
          "type_info": "Int8"
        },
        {
          "name": "shard_id",
          "ordinal": 6,
          "type_info": "Int4"
        },
        {
          "name": "is_service",
          "ordinal": 7,
          "type_info": "Bool"
        },
        {
          "name": "tx_index_in_miniblock",
          "ordinal": 8,
          "type_info": "Int4"
        },
        {
          "name": "tx_index_in_l1_batch",
          "ordinal": 9,
          "type_info": "Int4"
        },
        {
          "name": "sender",
          "ordinal": 10,
          "type_info": "Bytea"
        },
        {
          "name": "key",
          "ordinal": 11,
          "type_info": "Bytea"
        },
        {
          "name": "value",
          "ordinal": 12,
          "type_info": "Bytea"
        }
      ],
      "nullable": [
        false,
        false,
        false,
        false,
        null,
        null,
        false,
        false,
        false,
        false,
        false,
        false,
        false
      ],
      "parameters": {
        "Left": [
          "Bytea"
        ]
      }
    },
    "query": "\n            SELECT\n                miniblock_number,\n                log_index_in_miniblock,\n                log_index_in_tx,\n                tx_hash,\n                NULL::bytea AS \"block_hash\",\n                NULL::BIGINT AS \"l1_batch_number?\",\n                shard_id,\n                is_service,\n                tx_index_in_miniblock,\n                tx_index_in_l1_batch,\n                sender,\n                key,\n                value\n            FROM\n                l2_to_l1_logs\n            WHERE\n                tx_hash = $1\n            ORDER BY\n                log_index_in_tx ASC\n            "
  },
  "bfb80956a18eabf266f5b5a9d62912d57f8eb2a38bdb7884fc812a2897a3a660": {
    "describe": {
      "columns": [
        {
          "name": "l1_batch_number",
          "ordinal": 0,
          "type_info": "Int8"
        },
        {
          "name": "status",
          "ordinal": 1,
          "type_info": "Text"
        },
        {
          "name": "attempts",
          "ordinal": 2,
          "type_info": "Int2"
        }
      ],
      "nullable": [
        false,
        false,
        false
      ],
      "parameters": {
        "Left": [
          "Interval",
          "Int2"
        ]
      }
    },
    "query": "\n            UPDATE witness_inputs_fri\n            SET\n                status = 'queued',\n                updated_at = NOW(),\n                processing_started_at = NOW()\n            WHERE\n                (\n                    status = 'in_progress'\n                    AND processing_started_at <= NOW() - $1::INTERVAL\n                    AND attempts < $2\n                )\n                OR (\n                    status = 'in_gpu_proof'\n                    AND processing_started_at <= NOW() - $1::INTERVAL\n                    AND attempts < $2\n                )\n                OR (\n                    status = 'failed'\n                    AND attempts < $2\n                )\n            RETURNING\n                l1_batch_number,\n                status,\n                attempts\n            "
  },
  "bfc84bcf0985446b337467dd1da709dbee508ad6d1cae43e477cf1bef8cb4aa9": {
    "describe": {
      "columns": [
        {
          "name": "hashed_key",
          "ordinal": 0,
          "type_info": "Bytea"
        }
      ],
      "nullable": [
        false
      ],
      "parameters": {
        "Left": [
          "Int8",
          "Int8"
        ]
      }
    },
    "query": "\n            SELECT DISTINCT\n                hashed_key\n            FROM\n                storage_logs\n            WHERE\n                miniblock_number BETWEEN $1 AND $2\n            "
  },
  "c038cecd8184e5e8d9f498116bff995b654adfe328cb825a44ad36b4bf9ec8f2": {
    "describe": {
      "columns": [
        {
          "name": "address",
          "ordinal": 0,
          "type_info": "Bytea"
        },
        {
          "name": "topic1",
          "ordinal": 1,
          "type_info": "Bytea"
        },
        {
          "name": "topic2",
          "ordinal": 2,
          "type_info": "Bytea"
        },
        {
          "name": "topic3",
          "ordinal": 3,
          "type_info": "Bytea"
        },
        {
          "name": "topic4",
          "ordinal": 4,
          "type_info": "Bytea"
        },
        {
          "name": "value",
          "ordinal": 5,
          "type_info": "Bytea"
        },
        {
          "name": "block_hash",
          "ordinal": 6,
          "type_info": "Bytea"
        },
        {
          "name": "l1_batch_number?",
          "ordinal": 7,
          "type_info": "Int8"
        },
        {
          "name": "miniblock_number",
          "ordinal": 8,
          "type_info": "Int8"
        },
        {
          "name": "tx_hash",
          "ordinal": 9,
          "type_info": "Bytea"
        },
        {
          "name": "tx_index_in_block",
          "ordinal": 10,
          "type_info": "Int4"
        },
        {
          "name": "event_index_in_block",
          "ordinal": 11,
          "type_info": "Int4"
        },
        {
          "name": "event_index_in_tx",
          "ordinal": 12,
          "type_info": "Int4"
        }
      ],
      "nullable": [
        false,
        false,
        false,
        false,
        false,
        false,
        null,
        null,
        false,
        false,
        false,
        false,
        false
      ],
      "parameters": {
        "Left": [
          "Bytea"
        ]
      }
    },
    "query": "\n                        SELECT\n                            address,\n                            topic1,\n                            topic2,\n                            topic3,\n                            topic4,\n                            value,\n                            NULL::bytea AS \"block_hash\",\n                            NULL::BIGINT AS \"l1_batch_number?\",\n                            miniblock_number,\n                            tx_hash,\n                            tx_index_in_block,\n                            event_index_in_block,\n                            event_index_in_tx\n                        FROM\n                            events\n                        WHERE\n                            tx_hash = $1\n                        ORDER BY\n                            miniblock_number ASC,\n                            event_index_in_block ASC\n                        "
  },
  "c03df29f4661fa47c1412bd82ba379f3b2e9ff1bc6e8e38f473fb4950c8e4b77": {
    "describe": {
      "columns": [
        {
          "name": "count!",
          "ordinal": 0,
          "type_info": "Int8"
        }
      ],
      "nullable": [
        null
      ],
      "parameters": {
        "Left": []
      }
    },
    "query": "\n            SELECT\n                COUNT(*) AS \"count!\"\n            FROM\n                contract_verification_requests\n            WHERE\n                status = 'queued'\n            "
  },
  "c10cf20825de4d24300c7ec50d4a653852f7e43670076eb2ebcd49542a870539": {
    "describe": {
      "columns": [],
      "nullable": [],
      "parameters": {
        "Left": [
          "Int8"
        ]
      }
    },
    "query": "\n                INSERT INTO\n                    scheduler_dependency_tracker_fri (l1_batch_number, status, created_at, updated_at)\n                VALUES\n                    ($1, 'waiting_for_proofs', NOW(), NOW())\n                ON CONFLICT (l1_batch_number) DO\n                UPDATE\n                SET\n                    updated_at = NOW()\n                "
  },
  "c139df45a977290d1c2c7987fb9c1d66aeaeb6e2d36fddcf96775f01716a8a74": {
    "describe": {
      "columns": [],
      "nullable": [],
      "parameters": {
        "Left": [
          "Int8"
        ]
      }
    },
    "query": "\n            DELETE FROM storage_logs\n            WHERE\n                miniblock_number > $1\n            "
  },
  "c14837e92dbb02f2fde7109f524432d865852afe0c60e11a2c1800d30599aa61": {
    "describe": {
      "columns": [],
      "nullable": [],
      "parameters": {
        "Left": [
          "Text"
        ]
      }
    },
    "query": "\n            DELETE FROM compiler_versions\n            WHERE\n                compiler = $1\n            "
  },
  "c192377c08abab9306c5b0844368aa0f8525832cb4075e831c0d4b23c5675b99": {
    "describe": {
      "columns": [
        {
          "name": "bytecode",
          "ordinal": 0,
          "type_info": "Bytea"
        }
      ],
      "nullable": [
        false
      ],
      "parameters": {
        "Left": [
          "Bytea",
          "Int8",
          "Bytea"
        ]
      }
    },
    "query": "\n                SELECT\n                    bytecode\n                FROM\n                    (\n                        SELECT\n                            *\n                        FROM\n                            storage_logs\n                        WHERE\n                            storage_logs.hashed_key = $1\n                            AND storage_logs.miniblock_number <= $2\n                        ORDER BY\n                            storage_logs.miniblock_number DESC,\n                            storage_logs.operation_number DESC\n                        LIMIT\n                            1\n                    ) t\n                    JOIN factory_deps ON value = factory_deps.bytecode_hash\n                WHERE\n                    value != $3\n                "
  },
  "c23d5ff919ade5898c6a912780ae899e360650afccb34f5cc301b5cbac4a3d36": {
    "describe": {
      "columns": [],
      "nullable": [],
      "parameters": {
        "Left": [
          "Text",
          "Int8"
        ]
      }
    },
    "query": "\n            UPDATE prover_jobs_fri\n            SET\n                status = $1,\n                updated_at = NOW()\n            WHERE\n                id = $2\n            "
  },
  "c36abacc705a2244d423599779e38d60d6e93bcb34fd20422e227714fccbf6b7": {
    "describe": {
      "columns": [
        {
          "name": "address",
          "ordinal": 0,
          "type_info": "Bytea"
        },
        {
          "name": "key",
          "ordinal": 1,
          "type_info": "Bytea"
        },
        {
          "name": "value",
          "ordinal": 2,
          "type_info": "Bytea"
        }
      ],
      "nullable": [
        false,
        false,
        false
      ],
      "parameters": {
        "Left": [
          "Int8"
        ]
      }
    },
    "query": "\n            SELECT\n                address,\n                key,\n                value\n            FROM\n                storage_logs\n            WHERE\n                miniblock_number BETWEEN (\n                    SELECT\n                        MIN(number)\n                    FROM\n                        miniblocks\n                    WHERE\n                        l1_batch_number = $1\n                ) AND (\n                    SELECT\n                        MAX(number)\n                    FROM\n                        miniblocks\n                    WHERE\n                        l1_batch_number = $1\n                )\n            ORDER BY\n                miniblock_number,\n                operation_number\n            "
  },
  "c41312e01aa66897552e8be9acc8d43c31ec7441a7f6c5040e120810ebbb72f7": {
    "describe": {
      "columns": [],
      "nullable": [],
      "parameters": {
        "Left": [
          "Int8",
          "Int2",
          "Text",
          "Int2",
          "Int4",
          "Int4",
          "Bool",
          "Int4"
        ]
      }
    },
    "query": "\n                    INSERT INTO\n                        prover_jobs_fri (\n                            l1_batch_number,\n                            circuit_id,\n                            circuit_blob_url,\n                            aggregation_round,\n                            sequence_number,\n                            depth,\n                            is_node_final_proof,\n                            protocol_version,\n                            status,\n                            created_at,\n                            updated_at\n                        )\n                    VALUES\n                        ($1, $2, $3, $4, $5, $6, $7, $8, 'queued', NOW(), NOW())\n                    ON CONFLICT (l1_batch_number, aggregation_round, circuit_id, depth, sequence_number) DO\n                    UPDATE\n                    SET\n                        updated_at = NOW()\n                    "
  },
  "c4ea7812861a283448095acbb1164420a25eef488de2b67e91ed39657667bd4a": {
    "describe": {
      "columns": [
        {
          "name": "l1_address",
          "ordinal": 0,
          "type_info": "Bytea"
        },
        {
          "name": "l2_address",
          "ordinal": 1,
          "type_info": "Bytea"
        }
      ],
      "nullable": [
        false,
        false
      ],
      "parameters": {
        "Left": []
      }
    },
    "query": "\n                SELECT\n                    l1_address,\n                    l2_address\n                FROM\n                    tokens\n                "
  },
  "c5656667e5610ffb33e7b977ac92b7c4d79cbd404e0267794ec203df0cbb169d": {
    "describe": {
      "columns": [
        {
          "name": "number!",
          "ordinal": 0,
          "type_info": "Int8"
        }
      ],
      "nullable": [
        null
      ],
      "parameters": {
        "Left": []
      }
    },
    "query": "\n            SELECT\n                COALESCE(MAX(number), 0) AS \"number!\"\n            FROM\n                l1_batches\n            WHERE\n                eth_prove_tx_id IS NOT NULL\n            "
  },
  "c5d6e1d5d834409bd793c8ce1fb2c212918b31dabebf08a84efdfe1feee85765": {
    "describe": {
      "columns": [
        {
          "name": "l1_batch_number",
          "ordinal": 0,
          "type_info": "Int8"
        }
      ],
      "nullable": [
        false
      ],
      "parameters": {
        "Left": []
      }
    },
    "query": "\n            UPDATE scheduler_dependency_tracker_fri\n            SET\n                status = 'queuing'\n            WHERE\n                l1_batch_number IN (\n                    SELECT\n                        l1_batch_number\n                    FROM\n                        scheduler_dependency_tracker_fri\n                    WHERE\n                        status != 'queued'\n                        AND circuit_1_final_prover_job_id IS NOT NULL\n                        AND circuit_2_final_prover_job_id IS NOT NULL\n                        AND circuit_3_final_prover_job_id IS NOT NULL\n                        AND circuit_4_final_prover_job_id IS NOT NULL\n                        AND circuit_5_final_prover_job_id IS NOT NULL\n                        AND circuit_6_final_prover_job_id IS NOT NULL\n                        AND circuit_7_final_prover_job_id IS NOT NULL\n                        AND circuit_8_final_prover_job_id IS NOT NULL\n                        AND circuit_9_final_prover_job_id IS NOT NULL\n                        AND circuit_10_final_prover_job_id IS NOT NULL\n                        AND circuit_11_final_prover_job_id IS NOT NULL\n                        AND circuit_12_final_prover_job_id IS NOT NULL\n                        AND circuit_13_final_prover_job_id IS NOT NULL\n                )\n            RETURNING\n                l1_batch_number;\n            "
  },
  "c6d523c6ae857022318350a2f210d7eaeeb4549ed59b58f8d984be2a22a80355": {
    "describe": {
      "columns": [
        {
          "name": "max",
          "ordinal": 0,
          "type_info": "Int8"
        }
      ],
      "nullable": [
        null
      ],
      "parameters": {
        "Left": [
          "Numeric"
        ]
      }
    },
    "query": "\n            SELECT\n                MAX(l1_batches.number)\n            FROM\n                l1_batches\n                JOIN eth_txs ON (l1_batches.eth_commit_tx_id = eth_txs.id)\n                JOIN eth_txs_history AS commit_tx ON (eth_txs.confirmed_eth_tx_history_id = commit_tx.id)\n            WHERE\n                commit_tx.confirmed_at IS NOT NULL\n                AND eth_prove_tx_id IS NOT NULL\n                AND eth_execute_tx_id IS NULL\n                AND EXTRACT(\n                    epoch\n                    FROM\n                        commit_tx.confirmed_at\n                ) < $1\n            "
  },
  "c706a49ff54f6b424e24d061fe7ac429aac3c030f7e226a1264243d8cdae038d": {
    "describe": {
      "columns": [],
      "nullable": [],
      "parameters": {
        "Left": [
          "Text",
          "Time",
          "Text",
          "Int8"
        ]
      }
    },
    "query": "\n            UPDATE proof_compression_jobs_fri\n            SET\n                status = $1,\n                updated_at = NOW(),\n                time_taken = $2,\n                l1_proof_blob_url = $3\n            WHERE\n                l1_batch_number = $4\n            "
  },
  "c809f42a221b18a767e9dd0286503d8bd356f2f9cc249cd8b90caa5a8b5918e3": {
    "describe": {
      "columns": [
        {
          "name": "count!",
          "ordinal": 0,
          "type_info": "Int8"
        }
      ],
      "nullable": [
        null
      ],
      "parameters": {
        "Left": [
          "Bytea",
          "Bytea"
        ]
      }
    },
    "query": "\n            SELECT\n                COUNT(*) AS \"count!\"\n            FROM\n                (\n                    SELECT\n                        *\n                    FROM\n                        storage_logs\n                    WHERE\n                        storage_logs.hashed_key = $1\n                    ORDER BY\n                        storage_logs.miniblock_number DESC,\n                        storage_logs.operation_number DESC\n                    LIMIT\n                        1\n                ) sl\n            WHERE\n                sl.value != $2\n            "
  },
  "ca9d06141265b8524ee28c55569cb21a635037d89ce24dd3ad58ffaadb59594a": {
    "describe": {
      "columns": [
        {
          "name": "l1_batch_number",
          "ordinal": 0,
          "type_info": "Int8"
        }
      ],
      "nullable": [
        false
      ],
      "parameters": {
        "Left": []
      }
    },
    "query": "\n            SELECT\n                l1_batch_number\n            FROM\n                proof_compression_jobs_fri\n            WHERE\n                status <> 'successful'\n            ORDER BY\n                l1_batch_number ASC\n            LIMIT\n                1\n            "
  },
  "cb98d84fc34af1e4a4c2f427c5bb4afd384063ae394a847b26304dd18d490ab4": {
    "describe": {
      "columns": [
        {
          "name": "timestamp",
          "ordinal": 0,
          "type_info": "Int8"
        },
        {
          "name": "hash",
          "ordinal": 1,
          "type_info": "Bytea"
        }
      ],
      "nullable": [
        false,
        true
      ],
      "parameters": {
        "Left": [
          "Int8"
        ]
      }
    },
    "query": "\n            SELECT\n                timestamp,\n                hash\n            FROM\n                l1_batches\n            WHERE\n                number = $1\n            "
  },
  "cddf48514aa2aa249d0530d44c741368993009bb4bd90c2ad177ce56317aa04c": {
    "describe": {
      "columns": [
        {
          "name": "number",
          "ordinal": 0,
          "type_info": "Int8"
        },
        {
          "name": "timestamp",
          "ordinal": 1,
          "type_info": "Int8"
        },
        {
          "name": "is_finished",
          "ordinal": 2,
          "type_info": "Bool"
        },
        {
          "name": "l1_tx_count",
          "ordinal": 3,
          "type_info": "Int4"
        },
        {
          "name": "l2_tx_count",
          "ordinal": 4,
          "type_info": "Int4"
        },
        {
          "name": "fee_account_address",
          "ordinal": 5,
          "type_info": "Bytea"
        },
        {
          "name": "bloom",
          "ordinal": 6,
          "type_info": "Bytea"
        },
        {
          "name": "priority_ops_onchain_data",
          "ordinal": 7,
          "type_info": "ByteaArray"
        },
        {
          "name": "hash",
          "ordinal": 8,
          "type_info": "Bytea"
        },
        {
          "name": "parent_hash",
          "ordinal": 9,
          "type_info": "Bytea"
        },
        {
          "name": "commitment",
          "ordinal": 10,
          "type_info": "Bytea"
        },
        {
          "name": "compressed_write_logs",
          "ordinal": 11,
          "type_info": "Bytea"
        },
        {
          "name": "compressed_contracts",
          "ordinal": 12,
          "type_info": "Bytea"
        },
        {
          "name": "eth_prove_tx_id",
          "ordinal": 13,
          "type_info": "Int4"
        },
        {
          "name": "eth_commit_tx_id",
          "ordinal": 14,
          "type_info": "Int4"
        },
        {
          "name": "eth_execute_tx_id",
          "ordinal": 15,
          "type_info": "Int4"
        },
        {
          "name": "merkle_root_hash",
          "ordinal": 16,
          "type_info": "Bytea"
        },
        {
          "name": "l2_to_l1_logs",
          "ordinal": 17,
          "type_info": "ByteaArray"
        },
        {
          "name": "l2_to_l1_messages",
          "ordinal": 18,
          "type_info": "ByteaArray"
        },
        {
          "name": "used_contract_hashes",
          "ordinal": 19,
          "type_info": "Jsonb"
        },
        {
          "name": "compressed_initial_writes",
          "ordinal": 20,
          "type_info": "Bytea"
        },
        {
          "name": "compressed_repeated_writes",
          "ordinal": 21,
          "type_info": "Bytea"
        },
        {
          "name": "l2_l1_compressed_messages",
          "ordinal": 22,
          "type_info": "Bytea"
        },
        {
          "name": "l2_l1_merkle_root",
          "ordinal": 23,
          "type_info": "Bytea"
        },
        {
          "name": "l1_gas_price",
          "ordinal": 24,
          "type_info": "Int8"
        },
        {
          "name": "l2_fair_gas_price",
          "ordinal": 25,
          "type_info": "Int8"
        },
        {
          "name": "rollup_last_leaf_index",
          "ordinal": 26,
          "type_info": "Int8"
        },
        {
          "name": "zkporter_is_available",
          "ordinal": 27,
          "type_info": "Bool"
        },
        {
          "name": "bootloader_code_hash",
          "ordinal": 28,
          "type_info": "Bytea"
        },
        {
          "name": "default_aa_code_hash",
          "ordinal": 29,
          "type_info": "Bytea"
        },
        {
          "name": "base_fee_per_gas",
          "ordinal": 30,
          "type_info": "Numeric"
        },
        {
          "name": "aux_data_hash",
          "ordinal": 31,
          "type_info": "Bytea"
        },
        {
          "name": "pass_through_data_hash",
          "ordinal": 32,
          "type_info": "Bytea"
        },
        {
          "name": "meta_parameters_hash",
          "ordinal": 33,
          "type_info": "Bytea"
        },
        {
          "name": "system_logs",
          "ordinal": 34,
          "type_info": "ByteaArray"
        },
        {
          "name": "compressed_state_diffs",
          "ordinal": 35,
          "type_info": "Bytea"
        },
        {
          "name": "protocol_version",
          "ordinal": 36,
          "type_info": "Int4"
        },
        {
          "name": "events_queue_commitment",
          "ordinal": 37,
          "type_info": "Bytea"
        },
        {
          "name": "bootloader_initial_content_commitment",
          "ordinal": 38,
          "type_info": "Bytea"
        },
        {
          "name": "pubdata_input",
          "ordinal": 39,
          "type_info": "Bytea"
        }
      ],
      "nullable": [
        false,
        false,
        false,
        false,
        false,
        false,
        false,
        false,
        true,
        true,
        true,
        true,
        true,
        true,
        true,
        true,
        true,
        false,
        false,
        false,
        true,
        true,
        true,
        true,
        false,
        false,
        true,
        true,
        true,
        true,
        false,
        true,
        true,
        true,
        false,
        true,
        true,
        true,
        true,
        true
      ],
      "parameters": {
        "Left": [
          "Int8",
          "Int8"
        ]
      }
    },
    "query": "\n            SELECT\n                number,\n                timestamp,\n                is_finished,\n                l1_tx_count,\n                l2_tx_count,\n                fee_account_address,\n                bloom,\n                priority_ops_onchain_data,\n                hash,\n                parent_hash,\n                commitment,\n                compressed_write_logs,\n                compressed_contracts,\n                eth_prove_tx_id,\n                eth_commit_tx_id,\n                eth_execute_tx_id,\n                merkle_root_hash,\n                l2_to_l1_logs,\n                l2_to_l1_messages,\n                used_contract_hashes,\n                compressed_initial_writes,\n                compressed_repeated_writes,\n                l2_l1_compressed_messages,\n                l2_l1_merkle_root,\n                l1_gas_price,\n                l2_fair_gas_price,\n                rollup_last_leaf_index,\n                zkporter_is_available,\n                bootloader_code_hash,\n                default_aa_code_hash,\n                base_fee_per_gas,\n                aux_data_hash,\n                pass_through_data_hash,\n                meta_parameters_hash,\n                system_logs,\n                compressed_state_diffs,\n                protocol_version,\n                events_queue_commitment,\n                bootloader_initial_content_commitment,\n                pubdata_input\n            FROM\n                (\n                    SELECT\n                        l1_batches.*,\n                        ROW_NUMBER() OVER (\n                            ORDER BY\n                                number ASC\n                        ) AS ROW_NUMBER\n                    FROM\n                        l1_batches\n                    WHERE\n                        eth_commit_tx_id IS NOT NULL\n                        AND l1_batches.skip_proof = TRUE\n                        AND l1_batches.number > $1\n                    ORDER BY\n                        number\n                    LIMIT\n                        $2\n                ) inn\n                LEFT JOIN commitments ON commitments.l1_batch_number = inn.number\n            WHERE\n                number - ROW_NUMBER = $1\n            "
  },
  "ce5779092feb8a3d3e2c5e395783e67f08f2ead5f55bfb6594e50346bf9cf2ef": {
    "describe": {
      "columns": [
        {
          "name": "l1_batch_number!",
          "ordinal": 0,
          "type_info": "Int8"
        },
        {
          "name": "circuit_id",
          "ordinal": 1,
          "type_info": "Int2"
        },
        {
          "name": "aggregation_round",
          "ordinal": 2,
          "type_info": "Int2"
        }
      ],
      "nullable": [
        null,
        false,
        false
      ],
      "parameters": {
        "Left": []
      }
    },
    "query": "\n                SELECT\n                    MIN(l1_batch_number) AS \"l1_batch_number!\",\n                    circuit_id,\n                    aggregation_round\n                FROM\n                    prover_jobs_fri\n                WHERE\n                    status IN ('queued', 'in_gpu_proof', 'in_progress', 'failed')\n                GROUP BY\n                    circuit_id,\n                    aggregation_round\n                "
  },
  "cea9fe027a6a0ada827f23b48ac32432295b2f7ee40bf13522a6edbd236f1970": {
    "describe": {
      "columns": [
        {
          "name": "hashed_key!",
          "ordinal": 0,
          "type_info": "Bytea"
        },
        {
          "name": "value?",
          "ordinal": 1,
          "type_info": "Bytea"
        }
      ],
      "nullable": [
        null,
        null
      ],
      "parameters": {
        "Left": [
          "ByteaArray",
          "Int8"
        ]
      }
    },
    "query": "\n            SELECT\n                u.hashed_key AS \"hashed_key!\",\n                (\n                    SELECT\n                        value\n                    FROM\n                        storage_logs\n                    WHERE\n                        hashed_key = u.hashed_key\n                        AND miniblock_number <= $2\n                    ORDER BY\n                        miniblock_number DESC,\n                        operation_number DESC\n                    LIMIT\n                        1\n                ) AS \"value?\"\n            FROM\n                UNNEST($1::bytea[]) AS u (hashed_key)\n            "
  },
  "d14b52df2cd9f9e484c60ba00383b438f14b68535111cf2cedd363fc646aac99": {
    "describe": {
      "columns": [
        {
          "name": "timestamp",
          "ordinal": 0,
          "type_info": "Int8"
        }
      ],
      "nullable": [
        false
      ],
      "parameters": {
        "Left": []
      }
    },
    "query": "\n            SELECT\n                timestamp\n            FROM\n                l1_batches\n            WHERE\n                eth_commit_tx_id IS NULL\n                AND number > 0\n            ORDER BY\n                number\n            LIMIT\n                1\n            "
  },
  "d1b261f4057e4113b96eb87c9e20015eeb3ef2643ceda3024504a471b24d1283": {
    "describe": {
      "columns": [
        {
          "name": "number",
          "ordinal": 0,
          "type_info": "Int8"
        },
        {
          "name": "timestamp",
          "ordinal": 1,
          "type_info": "Int8"
        },
        {
          "name": "is_finished",
          "ordinal": 2,
          "type_info": "Bool"
        },
        {
          "name": "l1_tx_count",
          "ordinal": 3,
          "type_info": "Int4"
        },
        {
          "name": "l2_tx_count",
          "ordinal": 4,
          "type_info": "Int4"
        },
        {
          "name": "fee_account_address",
          "ordinal": 5,
          "type_info": "Bytea"
        },
        {
          "name": "bloom",
          "ordinal": 6,
          "type_info": "Bytea"
        },
        {
          "name": "priority_ops_onchain_data",
          "ordinal": 7,
          "type_info": "ByteaArray"
        },
        {
          "name": "hash",
          "ordinal": 8,
          "type_info": "Bytea"
        },
        {
          "name": "parent_hash",
          "ordinal": 9,
          "type_info": "Bytea"
        },
        {
          "name": "commitment",
          "ordinal": 10,
          "type_info": "Bytea"
        },
        {
          "name": "compressed_write_logs",
          "ordinal": 11,
          "type_info": "Bytea"
        },
        {
          "name": "compressed_contracts",
          "ordinal": 12,
          "type_info": "Bytea"
        },
        {
          "name": "eth_prove_tx_id",
          "ordinal": 13,
          "type_info": "Int4"
        },
        {
          "name": "eth_commit_tx_id",
          "ordinal": 14,
          "type_info": "Int4"
        },
        {
          "name": "eth_execute_tx_id",
          "ordinal": 15,
          "type_info": "Int4"
        },
        {
          "name": "merkle_root_hash",
          "ordinal": 16,
          "type_info": "Bytea"
        },
        {
          "name": "l2_to_l1_logs",
          "ordinal": 17,
          "type_info": "ByteaArray"
        },
        {
          "name": "l2_to_l1_messages",
          "ordinal": 18,
          "type_info": "ByteaArray"
        },
        {
          "name": "used_contract_hashes",
          "ordinal": 19,
          "type_info": "Jsonb"
        },
        {
          "name": "compressed_initial_writes",
          "ordinal": 20,
          "type_info": "Bytea"
        },
        {
          "name": "compressed_repeated_writes",
          "ordinal": 21,
          "type_info": "Bytea"
        },
        {
          "name": "l2_l1_compressed_messages",
          "ordinal": 22,
          "type_info": "Bytea"
        },
        {
          "name": "l2_l1_merkle_root",
          "ordinal": 23,
          "type_info": "Bytea"
        },
        {
          "name": "l1_gas_price",
          "ordinal": 24,
          "type_info": "Int8"
        },
        {
          "name": "l2_fair_gas_price",
          "ordinal": 25,
          "type_info": "Int8"
        },
        {
          "name": "rollup_last_leaf_index",
          "ordinal": 26,
          "type_info": "Int8"
        },
        {
          "name": "zkporter_is_available",
          "ordinal": 27,
          "type_info": "Bool"
        },
        {
          "name": "bootloader_code_hash",
          "ordinal": 28,
          "type_info": "Bytea"
        },
        {
          "name": "default_aa_code_hash",
          "ordinal": 29,
          "type_info": "Bytea"
        },
        {
          "name": "base_fee_per_gas",
          "ordinal": 30,
          "type_info": "Numeric"
        },
        {
          "name": "aux_data_hash",
          "ordinal": 31,
          "type_info": "Bytea"
        },
        {
          "name": "pass_through_data_hash",
          "ordinal": 32,
          "type_info": "Bytea"
        },
        {
          "name": "meta_parameters_hash",
          "ordinal": 33,
          "type_info": "Bytea"
        },
        {
          "name": "protocol_version",
          "ordinal": 34,
          "type_info": "Int4"
        },
        {
          "name": "compressed_state_diffs",
          "ordinal": 35,
          "type_info": "Bytea"
        },
        {
          "name": "system_logs",
          "ordinal": 36,
          "type_info": "ByteaArray"
        },
        {
          "name": "events_queue_commitment",
          "ordinal": 37,
          "type_info": "Bytea"
        },
        {
          "name": "bootloader_initial_content_commitment",
          "ordinal": 38,
          "type_info": "Bytea"
        },
        {
          "name": "pubdata_input",
          "ordinal": 39,
          "type_info": "Bytea"
        }
      ],
      "nullable": [
        false,
        false,
        false,
        false,
        false,
        false,
        false,
        false,
        true,
        true,
        true,
        true,
        true,
        true,
        true,
        true,
        true,
        false,
        false,
        false,
        true,
        true,
        true,
        true,
        false,
        false,
        true,
        true,
        true,
        true,
        false,
        true,
        true,
        true,
        true,
        true,
        false,
        true,
        true,
        true
      ],
      "parameters": {
        "Left": []
      }
    },
    "query": "\n            SELECT\n                number,\n                timestamp,\n                is_finished,\n                l1_tx_count,\n                l2_tx_count,\n                fee_account_address,\n                bloom,\n                priority_ops_onchain_data,\n                hash,\n                parent_hash,\n                commitment,\n                compressed_write_logs,\n                compressed_contracts,\n                eth_prove_tx_id,\n                eth_commit_tx_id,\n                eth_execute_tx_id,\n                merkle_root_hash,\n                l2_to_l1_logs,\n                l2_to_l1_messages,\n                used_contract_hashes,\n                compressed_initial_writes,\n                compressed_repeated_writes,\n                l2_l1_compressed_messages,\n                l2_l1_merkle_root,\n                l1_gas_price,\n                l2_fair_gas_price,\n                rollup_last_leaf_index,\n                zkporter_is_available,\n                bootloader_code_hash,\n                default_aa_code_hash,\n                base_fee_per_gas,\n                aux_data_hash,\n                pass_through_data_hash,\n                meta_parameters_hash,\n                protocol_version,\n                compressed_state_diffs,\n                system_logs,\n                events_queue_commitment,\n                bootloader_initial_content_commitment,\n                pubdata_input\n            FROM\n                l1_batches\n                LEFT JOIN commitments ON commitments.l1_batch_number = l1_batches.number\n            WHERE\n                number = 0\n                OR eth_commit_tx_id IS NOT NULL\n                AND commitment IS NOT NULL\n            ORDER BY\n                number DESC\n            LIMIT\n                1\n            "
  },
  "d3b09cbcddf6238b358d32d57678242aad3e9a47400f6d6837a35f4c54a216b9": {
    "describe": {
      "columns": [
        {
          "name": "number",
          "ordinal": 0,
          "type_info": "Int8"
        }
      ],
      "nullable": [
        false
      ],
      "parameters": {
        "Left": []
      }
    },
    "query": "\n            SELECT\n                number\n            FROM\n                l1_batches\n                LEFT JOIN eth_txs_history AS execute_tx ON (l1_batches.eth_execute_tx_id = execute_tx.eth_tx_id)\n            WHERE\n                execute_tx.confirmed_at IS NOT NULL\n            ORDER BY\n                number DESC\n            LIMIT\n                1\n            "
  },
  "d70cfc158e31dd2d5c942d24f81fd17f833fb15b58b0110c7cc566946db98e76": {
    "describe": {
      "columns": [
        {
          "name": "block_hash?",
          "ordinal": 0,
          "type_info": "Bytea"
        },
        {
          "name": "address!",
          "ordinal": 1,
          "type_info": "Bytea"
        },
        {
          "name": "topic1!",
          "ordinal": 2,
          "type_info": "Bytea"
        },
        {
          "name": "topic2!",
          "ordinal": 3,
          "type_info": "Bytea"
        },
        {
          "name": "topic3!",
          "ordinal": 4,
          "type_info": "Bytea"
        },
        {
          "name": "topic4!",
          "ordinal": 5,
          "type_info": "Bytea"
        },
        {
          "name": "value!",
          "ordinal": 6,
          "type_info": "Bytea"
        },
        {
          "name": "miniblock_number!",
          "ordinal": 7,
          "type_info": "Int8"
        },
        {
          "name": "l1_batch_number?",
          "ordinal": 8,
          "type_info": "Int8"
        },
        {
          "name": "tx_hash!",
          "ordinal": 9,
          "type_info": "Bytea"
        },
        {
          "name": "tx_index_in_block!",
          "ordinal": 10,
          "type_info": "Int4"
        },
        {
          "name": "event_index_in_block!",
          "ordinal": 11,
          "type_info": "Int4"
        },
        {
          "name": "event_index_in_tx!",
          "ordinal": 12,
          "type_info": "Int4"
        }
      ],
      "nullable": [
        true,
        true,
        true,
        true,
        true,
        true,
        true,
        true,
        true,
        true,
        true,
        true,
        true
      ],
      "parameters": {
        "Left": [
          "Int8"
        ]
      }
    },
    "query": "\n                WITH\n                    events_select AS (\n                        SELECT\n                            address,\n                            topic1,\n                            topic2,\n                            topic3,\n                            topic4,\n                            value,\n                            miniblock_number,\n                            tx_hash,\n                            tx_index_in_block,\n                            event_index_in_block,\n                            event_index_in_tx\n                        FROM\n                            events\n                        WHERE\n                            miniblock_number > $1\n                        ORDER BY\n                            miniblock_number ASC,\n                            event_index_in_block ASC\n                    )\n                SELECT\n                    miniblocks.hash AS \"block_hash?\",\n                    address AS \"address!\",\n                    topic1 AS \"topic1!\",\n                    topic2 AS \"topic2!\",\n                    topic3 AS \"topic3!\",\n                    topic4 AS \"topic4!\",\n                    value AS \"value!\",\n                    miniblock_number AS \"miniblock_number!\",\n                    miniblocks.l1_batch_number AS \"l1_batch_number?\",\n                    tx_hash AS \"tx_hash!\",\n                    tx_index_in_block AS \"tx_index_in_block!\",\n                    event_index_in_block AS \"event_index_in_block!\",\n                    event_index_in_tx AS \"event_index_in_tx!\"\n                FROM\n                    events_select\n                    INNER JOIN miniblocks ON events_select.miniblock_number = miniblocks.number\n                ORDER BY\n                    miniblock_number ASC,\n                    event_index_in_block ASC\n                "
  },
  "d712707e47e143c52330ea6e0513d2839f0f928c06b8020eecec38e895f99b42": {
    "describe": {
      "columns": [
        {
          "name": "address",
          "ordinal": 0,
          "type_info": "Bytea"
        },
        {
          "name": "key",
          "ordinal": 1,
          "type_info": "Bytea"
        }
      ],
      "nullable": [
        false,
        false
      ],
      "parameters": {
        "Left": [
          "Int8"
        ]
      }
    },
    "query": "\n            SELECT\n                address,\n                key\n            FROM\n                protective_reads\n            WHERE\n                l1_batch_number = $1\n            "
  },
  "d7e8eabd7b43ff62838fbc847e4813d2b2d411bd5faf8306cd48db500532b711": {
    "describe": {
      "columns": [
        {
          "name": "l1_batch_number",
          "ordinal": 0,
          "type_info": "Int8"
        },
        {
          "name": "status",
          "ordinal": 1,
          "type_info": "Text"
        }
      ],
      "nullable": [
        false,
        false
      ],
      "parameters": {
        "Left": [
          "Text",
          "Text"
        ]
      }
    },
    "query": "\n            SELECT\n                l1_batch_number,\n                status\n            FROM\n                proof_compression_jobs_fri\n            WHERE\n                l1_batch_number = (\n                    SELECT\n                        MIN(l1_batch_number)\n                    FROM\n                        proof_compression_jobs_fri\n                    WHERE\n                        status = $1\n                        OR status = $2\n                )\n            "
  },
  "d7ed82f0d012f72374edb2ebcec33c83477d65a6f8cb2673f67b3148cd95b436": {
    "describe": {
      "columns": [
        {
          "name": "count",
          "ordinal": 0,
          "type_info": "Int8"
        }
      ],
      "nullable": [
        null
      ],
      "parameters": {
        "Left": []
      }
    },
    "query": "\n            SELECT\n                COUNT(*)\n            FROM\n                eth_txs\n            WHERE\n                has_failed = TRUE\n            "
  },
  "d8e0f98a67ffb53a1caa6820f8475da2787332deca5708d1d08730cdbfc73541": {
    "describe": {
      "columns": [
        {
          "name": "number",
          "ordinal": 0,
          "type_info": "Int8"
        },
        {
          "name": "l1_tx_count",
          "ordinal": 1,
          "type_info": "Int4"
        },
        {
          "name": "l2_tx_count",
          "ordinal": 2,
          "type_info": "Int4"
        },
        {
          "name": "timestamp",
          "ordinal": 3,
          "type_info": "Int8"
        },
        {
          "name": "is_finished",
          "ordinal": 4,
          "type_info": "Bool"
        },
        {
          "name": "fee_account_address",
          "ordinal": 5,
          "type_info": "Bytea"
        },
        {
          "name": "l2_to_l1_logs",
          "ordinal": 6,
          "type_info": "ByteaArray"
        },
        {
          "name": "l2_to_l1_messages",
          "ordinal": 7,
          "type_info": "ByteaArray"
        },
        {
          "name": "bloom",
          "ordinal": 8,
          "type_info": "Bytea"
        },
        {
          "name": "priority_ops_onchain_data",
          "ordinal": 9,
          "type_info": "ByteaArray"
        },
        {
          "name": "used_contract_hashes",
          "ordinal": 10,
          "type_info": "Jsonb"
        },
        {
          "name": "base_fee_per_gas",
          "ordinal": 11,
          "type_info": "Numeric"
        },
        {
          "name": "l1_gas_price",
          "ordinal": 12,
          "type_info": "Int8"
        },
        {
          "name": "l2_fair_gas_price",
          "ordinal": 13,
          "type_info": "Int8"
        },
        {
          "name": "bootloader_code_hash",
          "ordinal": 14,
          "type_info": "Bytea"
        },
        {
          "name": "default_aa_code_hash",
          "ordinal": 15,
          "type_info": "Bytea"
        },
        {
          "name": "protocol_version",
          "ordinal": 16,
          "type_info": "Int4"
        },
        {
          "name": "system_logs",
          "ordinal": 17,
          "type_info": "ByteaArray"
        },
        {
          "name": "compressed_state_diffs",
          "ordinal": 18,
          "type_info": "Bytea"
        },
        {
          "name": "pubdata_input",
          "ordinal": 19,
          "type_info": "Bytea"
        }
      ],
      "nullable": [
        false,
        false,
        false,
        false,
        false,
        false,
        false,
        false,
        false,
        false,
        false,
        false,
        false,
        false,
        true,
        true,
        true,
        false,
        true,
        true
      ],
      "parameters": {
        "Left": [
          "Int4"
        ]
      }
    },
    "query": "\n            SELECT\n                number,\n                l1_tx_count,\n                l2_tx_count,\n                timestamp,\n                is_finished,\n                fee_account_address,\n                l2_to_l1_logs,\n                l2_to_l1_messages,\n                bloom,\n                priority_ops_onchain_data,\n                used_contract_hashes,\n                base_fee_per_gas,\n                l1_gas_price,\n                l2_fair_gas_price,\n                bootloader_code_hash,\n                default_aa_code_hash,\n                protocol_version,\n                system_logs,\n                compressed_state_diffs,\n                pubdata_input\n            FROM\n                l1_batches\n            WHERE\n                eth_commit_tx_id = $1\n                OR eth_prove_tx_id = $1\n                OR eth_execute_tx_id = $1\n            "
  },
  "d8e3ee346375e4b6a8b2c73a3827e88abd0f8164c2413dc83c91c29665ca645e": {
    "describe": {
      "columns": [
        {
          "name": "id",
          "ordinal": 0,
          "type_info": "Int8"
        },
        {
          "name": "status",
          "ordinal": 1,
          "type_info": "Text"
        },
        {
          "name": "attempts",
          "ordinal": 2,
          "type_info": "Int2"
        }
      ],
      "nullable": [
        false,
        false,
        false
      ],
      "parameters": {
        "Left": [
          "Interval",
          "Int2"
        ]
      }
    },
    "query": "\n            UPDATE leaf_aggregation_witness_jobs_fri\n            SET\n                status = 'queued',\n                updated_at = NOW(),\n                processing_started_at = NOW()\n            WHERE\n                (\n                    status = 'in_progress'\n                    AND processing_started_at <= NOW() - $1::INTERVAL\n                    AND attempts < $2\n                )\n                OR (\n                    status = 'failed'\n                    AND attempts < $2\n                )\n            RETURNING\n                id,\n                status,\n                attempts\n            "
  },
  "d90ed4c0f67c1826f9be90bb5566aba34bfab67494fee578613b03ef7255324d": {
    "describe": {
      "columns": [],
      "nullable": [],
      "parameters": {
        "Left": [
          "Int8",
          "Jsonb"
        ]
      }
    },
    "query": "\n            UPDATE miniblocks\n            SET\n                consensus = $2\n            WHERE\n                number = $1\n            "
  },
  "da51a5220c2b964303292592c34e8ee5e54b170de9da863bbdbc79e3f206640b": {
    "describe": {
      "columns": [],
      "nullable": [],
      "parameters": {
        "Left": [
          "ByteaArray"
        ]
      }
    },
    "query": "\n            DELETE FROM storage\n            WHERE\n                hashed_key = ANY ($1)\n            "
  },
  "db3e74f0e83ffbf84a6d61e560f2060fbea775dc185f639139fbfd23e4d5f3c6": {
    "describe": {
      "columns": [],
      "nullable": [],
      "parameters": {
        "Left": [
          "Time",
          "Int8"
        ]
      }
    },
    "query": "\n            UPDATE node_aggregation_witness_jobs_fri\n            SET\n                status = 'successful',\n                updated_at = NOW(),\n                time_taken = $1\n            WHERE\n                id = $2\n            "
  },
  "dc16d0fac093a52480b66dfcb5976fb01e6629e8c982c265f2af1d5000090572": {
    "describe": {
      "columns": [
        {
          "name": "count",
          "ordinal": 0,
          "type_info": "Int8"
        }
      ],
      "nullable": [
        null
      ],
      "parameters": {
        "Left": []
      }
    },
    "query": "SELECT COUNT(miniblocks.number) FROM miniblocks WHERE l1_batch_number IS NULL"
  },
  "dc481f59aae632ff6f5fa23f5c5c82627a936f7ea9f6c354eca4bea76fac6b10": {
    "describe": {
      "columns": [
        {
          "name": "number",
          "ordinal": 0,
          "type_info": "Int8"
        }
      ],
      "nullable": [
        null
      ],
      "parameters": {
        "Left": []
      }
    },
    "query": "\n            SELECT\n                MAX(number) AS \"number\"\n            FROM\n                l1_batches\n            WHERE\n                hash IS NOT NULL\n            "
  },
  "dc764e1636c4e958753c1fd54562e2ca92fdfdf01cfd0b11f5ce24f0458a5e48": {
    "describe": {
      "columns": [],
      "nullable": [],
      "parameters": {
        "Left": [
          "Bytea",
          "Bytea",
          "Bytea",
          "Bytea",
          "Bytea",
          "Bytea",
          "Bool",
          "Bytea",
          "Int8",
          "Bytea",
          "Bytea",
          "Bytea",
          "Int8"
        ]
      }
    },
    "query": "\n            UPDATE l1_batches\n            SET\n                hash = $1,\n                merkle_root_hash = $2,\n                compressed_repeated_writes = $3,\n                compressed_initial_writes = $4,\n                l2_l1_compressed_messages = $5,\n                l2_l1_merkle_root = $6,\n                zkporter_is_available = $7,\n                parent_hash = $8,\n                rollup_last_leaf_index = $9,\n                pass_through_data_hash = $10,\n                meta_parameters_hash = $11,\n                compressed_state_diffs = $12,\n                updated_at = NOW()\n            WHERE\n                number = $13\n                AND hash IS NULL\n            "
  },
  "dd55e46dfa5ba3692d9620088a3550b8db817630d1a9341db4a1f453f12e64fb": {
    "describe": {
      "columns": [
        {
          "name": "status",
          "ordinal": 0,
          "type_info": "Text"
        },
        {
          "name": "error",
          "ordinal": 1,
          "type_info": "Text"
        },
        {
          "name": "compilation_errors",
          "ordinal": 2,
          "type_info": "Jsonb"
        }
      ],
      "nullable": [
        false,
        true,
        true
      ],
      "parameters": {
        "Left": [
          "Int8"
        ]
      }
    },
    "query": "\n            SELECT\n                status,\n                error,\n                compilation_errors\n            FROM\n                contract_verification_requests\n            WHERE\n                id = $1\n            "
  },
  "dea22358feed1418430505767d03aa4239d3a8be71b47178b4b8fb11fe898b31": {
    "describe": {
      "columns": [],
      "nullable": [],
      "parameters": {
        "Left": [
          "Int4",
          "Int8",
          "Int8"
        ]
      }
    },
    "query": "\n                    UPDATE l1_batches\n                    SET\n                        eth_execute_tx_id = $1,\n                        updated_at = NOW()\n                    WHERE\n                        number BETWEEN $2 AND $3\n                    "
  },
  "df00e33809768120e395d8f740770a4e629b2a1cde641e74e4e55bb100df809f": {
    "describe": {
      "columns": [
        {
          "name": "attempts",
          "ordinal": 0,
          "type_info": "Int2"
        }
      ],
      "nullable": [
        false
      ],
      "parameters": {
        "Left": [
          "Int8"
        ]
      }
    },
    "query": "\n            SELECT\n                attempts\n            FROM\n                prover_jobs_fri\n            WHERE\n                id = $1\n            "
  },
  "df3b08549a11729fb475341b8f38f8af02aa297d85a2695c5f448ed14b2d7386": {
    "describe": {
      "columns": [],
      "nullable": [],
      "parameters": {
        "Left": [
          "Int8",
          "Bytea",
          "Int8",
          "Bytea",
          "Int4",
          "Int4"
        ]
      }
    },
    "query": "\n            INSERT INTO\n                snapshot_recovery (\n                    l1_batch_number,\n                    l1_batch_root_hash,\n                    miniblock_number,\n                    miniblock_root_hash,\n                    last_finished_chunk_id,\n                    total_chunk_count,\n                    updated_at,\n                    created_at\n                )\n            VALUES\n                ($1, $2, $3, $4, $5, $6, NOW(), NOW())\n            ON CONFLICT (l1_batch_number) DO\n            UPDATE\n            SET\n                l1_batch_number = excluded.l1_batch_number,\n                l1_batch_root_hash = excluded.l1_batch_root_hash,\n                miniblock_number = excluded.miniblock_number,\n                miniblock_root_hash = excluded.miniblock_root_hash,\n                last_finished_chunk_id = excluded.last_finished_chunk_id,\n                total_chunk_count = excluded.total_chunk_count,\n                updated_at = excluded.updated_at\n            "
  },
  "e073cfdc7a00559994ce04eca15f35d55901fb1e6805f23413ea43e3637540a0": {
    "describe": {
      "columns": [
        {
          "name": "bytecode",
          "ordinal": 0,
          "type_info": "Bytea"
        },
        {
          "name": "bytecode_hash",
          "ordinal": 1,
          "type_info": "Bytea"
        }
      ],
      "nullable": [
        false,
        false
      ],
      "parameters": {
        "Left": [
          "ByteaArray"
        ]
      }
    },
    "query": "\n            SELECT\n                bytecode,\n                bytecode_hash\n            FROM\n                factory_deps\n            WHERE\n                bytecode_hash = ANY ($1)\n            "
  },
  "e098c928ff18a0a20ca67c747ae10313fe55ceaa68908a6994bcffa430add8cb": {
    "describe": {
      "columns": [
        {
          "name": "number",
          "ordinal": 0,
          "type_info": "Int8"
        },
        {
          "name": "timestamp",
          "ordinal": 1,
          "type_info": "Int8"
        },
        {
          "name": "hash",
          "ordinal": 2,
          "type_info": "Bytea"
        },
        {
          "name": "l1_tx_count",
          "ordinal": 3,
          "type_info": "Int4"
        },
        {
          "name": "l2_tx_count",
          "ordinal": 4,
          "type_info": "Int4"
        },
        {
          "name": "base_fee_per_gas",
          "ordinal": 5,
          "type_info": "Numeric"
        },
        {
          "name": "l1_gas_price",
          "ordinal": 6,
          "type_info": "Int8"
        },
        {
          "name": "l2_fair_gas_price",
          "ordinal": 7,
          "type_info": "Int8"
        },
        {
          "name": "bootloader_code_hash",
          "ordinal": 8,
          "type_info": "Bytea"
        },
        {
          "name": "default_aa_code_hash",
          "ordinal": 9,
          "type_info": "Bytea"
        },
        {
          "name": "protocol_version",
          "ordinal": 10,
          "type_info": "Int4"
        },
        {
          "name": "virtual_blocks",
          "ordinal": 11,
          "type_info": "Int8"
        },
        {
          "name": "fair_pubdata_price",
          "ordinal": 12,
          "type_info": "Int8"
        }
      ],
      "nullable": [
        false,
        false,
        false,
        false,
        false,
        false,
        false,
        false,
        true,
        true,
        true,
        false,
        true
      ],
      "parameters": {
        "Left": [
          "Int8"
        ]
      }
    },
    "query": "\n            SELECT\n                number,\n                timestamp,\n                hash,\n                l1_tx_count,\n                l2_tx_count,\n                base_fee_per_gas,\n                l1_gas_price,\n                l2_fair_gas_price,\n                bootloader_code_hash,\n                default_aa_code_hash,\n                protocol_version,\n                virtual_blocks,\n                fair_pubdata_price\n            FROM\n                miniblocks\n            WHERE\n                number = $1\n            "
  },
  "e3479d12d9dc97001cf03dc42d9b957e92cd375ec33fe16f855f319ffc0b208e": {
    "describe": {
      "columns": [
        {
          "name": "l1_batch_number",
          "ordinal": 0,
          "type_info": "Int8"
        },
        {
          "name": "status",
          "ordinal": 1,
          "type_info": "Text"
        },
        {
          "name": "circuit_1_final_prover_job_id",
          "ordinal": 2,
          "type_info": "Int8"
        },
        {
          "name": "circuit_2_final_prover_job_id",
          "ordinal": 3,
          "type_info": "Int8"
        },
        {
          "name": "circuit_3_final_prover_job_id",
          "ordinal": 4,
          "type_info": "Int8"
        },
        {
          "name": "circuit_4_final_prover_job_id",
          "ordinal": 5,
          "type_info": "Int8"
        },
        {
          "name": "circuit_5_final_prover_job_id",
          "ordinal": 6,
          "type_info": "Int8"
        },
        {
          "name": "circuit_6_final_prover_job_id",
          "ordinal": 7,
          "type_info": "Int8"
        },
        {
          "name": "circuit_7_final_prover_job_id",
          "ordinal": 8,
          "type_info": "Int8"
        },
        {
          "name": "circuit_8_final_prover_job_id",
          "ordinal": 9,
          "type_info": "Int8"
        },
        {
          "name": "circuit_9_final_prover_job_id",
          "ordinal": 10,
          "type_info": "Int8"
        },
        {
          "name": "circuit_10_final_prover_job_id",
          "ordinal": 11,
          "type_info": "Int8"
        },
        {
          "name": "circuit_11_final_prover_job_id",
          "ordinal": 12,
          "type_info": "Int8"
        },
        {
          "name": "circuit_12_final_prover_job_id",
          "ordinal": 13,
          "type_info": "Int8"
        },
        {
          "name": "circuit_13_final_prover_job_id",
          "ordinal": 14,
          "type_info": "Int8"
        },
        {
          "name": "created_at",
          "ordinal": 15,
          "type_info": "Timestamp"
        },
        {
          "name": "updated_at",
          "ordinal": 16,
          "type_info": "Timestamp"
        }
      ],
      "nullable": [
        false,
        false,
        true,
        true,
        true,
        true,
        true,
        true,
        true,
        true,
        true,
        true,
        true,
        true,
        true,
        false,
        false
      ],
      "parameters": {
        "Left": [
          "Int8"
        ]
      }
    },
    "query": "\n            SELECT\n                *\n            FROM\n                scheduler_dependency_tracker_fri\n            WHERE\n                l1_batch_number = $1\n            "
  },
  "e3b3f6eac09f58df74f90d563ca2dd734279ed2a186fb1f68db5e68d150da3d5": {
    "describe": {
      "columns": [
        {
          "name": "number",
          "ordinal": 0,
          "type_info": "Int8"
        },
        {
          "name": "timestamp",
          "ordinal": 1,
          "type_info": "Int8"
        },
        {
          "name": "hash",
          "ordinal": 2,
          "type_info": "Bytea"
        },
        {
          "name": "l1_tx_count",
          "ordinal": 3,
          "type_info": "Int4"
        },
        {
          "name": "l2_tx_count",
          "ordinal": 4,
          "type_info": "Int4"
        },
        {
          "name": "base_fee_per_gas",
          "ordinal": 5,
          "type_info": "Numeric"
        },
        {
          "name": "l1_gas_price",
          "ordinal": 6,
          "type_info": "Int8"
        },
        {
          "name": "l2_fair_gas_price",
          "ordinal": 7,
          "type_info": "Int8"
        },
        {
          "name": "bootloader_code_hash",
          "ordinal": 8,
          "type_info": "Bytea"
        },
        {
          "name": "default_aa_code_hash",
          "ordinal": 9,
          "type_info": "Bytea"
        },
        {
          "name": "protocol_version",
          "ordinal": 10,
          "type_info": "Int4"
        },
        {
          "name": "virtual_blocks",
          "ordinal": 11,
          "type_info": "Int8"
        },
        {
          "name": "fair_pubdata_price",
          "ordinal": 12,
          "type_info": "Int8"
        }
      ],
      "nullable": [
        false,
        false,
        false,
        false,
        false,
        false,
        false,
        false,
        true,
        true,
        true,
        false,
        true
      ],
      "parameters": {
        "Left": []
      }
    },
    "query": "\n            SELECT\n                number,\n                timestamp,\n                hash,\n                l1_tx_count,\n                l2_tx_count,\n                base_fee_per_gas,\n                l1_gas_price,\n                l2_fair_gas_price,\n                bootloader_code_hash,\n                default_aa_code_hash,\n                protocol_version,\n                virtual_blocks,\n                fair_pubdata_price\n            FROM\n                miniblocks\n            ORDER BY\n                number DESC\n            LIMIT\n                1\n            "
  },
  "e5a90d17b2c25744df4585b53678c7ffd9a04eae27afbdf37a6ba8ff7ac85f3b": {
    "describe": {
      "columns": [
        {
          "name": "serialized_events_queue",
          "ordinal": 0,
          "type_info": "Jsonb"
        }
      ],
      "nullable": [
        false
      ],
      "parameters": {
        "Left": [
          "Int8"
        ]
      }
    },
    "query": "\n            SELECT\n                serialized_events_queue\n            FROM\n                events_queue\n            WHERE\n                l1_batch_number = $1\n            "
  },
  "e63cc86a8d527dae2905b2af6a66bc6419ba51514519652e055c769b096015f6": {
    "describe": {
      "columns": [
        {
          "name": "hash",
          "ordinal": 0,
          "type_info": "Bytea"
        }
      ],
      "nullable": [
        false
      ],
      "parameters": {
        "Left": [
          "Interval"
        ]
      }
    },
    "query": "\n                DELETE FROM transactions\n                WHERE\n                    miniblock_number IS NULL\n                    AND received_at < NOW() - $1::INTERVAL\n                    AND is_priority = FALSE\n                    AND error IS NULL\n                RETURNING\n                    hash\n                "
  },
  "e71c39b93ceba5416ff3d988290cb35d4d07d47f33fe1a5b9e9fe1f0ae09b705": {
    "describe": {
      "columns": [
        {
          "name": "usd_price",
          "ordinal": 0,
          "type_info": "Numeric"
        },
        {
          "name": "usd_price_updated_at",
          "ordinal": 1,
          "type_info": "Timestamp"
        }
      ],
      "nullable": [
        true,
        true
      ],
      "parameters": {
        "Left": [
          "Bytea"
        ]
      }
    },
    "query": "\n                SELECT\n                    usd_price,\n                    usd_price_updated_at\n                FROM\n                    tokens\n                WHERE\n                    l2_address = $1\n                "
  },
  "e74a34a59e6afda689b0ec9e19071ababa66e4a443fbefbfffca72b7540b075b": {
    "describe": {
      "columns": [],
      "nullable": [],
      "parameters": {
        "Left": [
          "Int8",
          "Text"
        ]
      }
    },
    "query": "\n            INSERT INTO\n                proof_compression_jobs_fri (l1_batch_number, status, created_at, updated_at)\n            VALUES\n                ($1, $2, NOW(), NOW())\n            ON CONFLICT (l1_batch_number) DO NOTHING\n            "
  },
  "e76217231b4d896118e9630de9485b19e1294b3aa6e084d2051bb532408672be": {
    "describe": {
      "columns": [],
      "nullable": [],
      "parameters": {
        "Left": []
      }
    },
    "query": "\n                UPDATE transactions\n                SET\n                    in_mempool = FALSE\n                WHERE\n                    in_mempool = TRUE\n                "
  },
  "e9adf5b5a1ab84c20a514a7775f91a9984685eaaaa0a8b223410d560a15a3034": {
    "describe": {
      "columns": [
        {
          "name": "id",
          "ordinal": 0,
          "type_info": "Int8"
        },
        {
          "name": "l1_batch_number",
          "ordinal": 1,
          "type_info": "Int8"
        },
        {
          "name": "circuit_id",
          "ordinal": 2,
          "type_info": "Int2"
        },
        {
          "name": "aggregation_round",
          "ordinal": 3,
          "type_info": "Int2"
        },
        {
          "name": "sequence_number",
          "ordinal": 4,
          "type_info": "Int4"
        },
        {
          "name": "depth",
          "ordinal": 5,
          "type_info": "Int4"
        },
        {
          "name": "is_node_final_proof",
          "ordinal": 6,
          "type_info": "Bool"
        }
      ],
      "nullable": [
        false,
        false,
        false,
        false,
        false,
        false,
        false
      ],
      "parameters": {
        "Left": [
          "Int2Array",
          "Int2Array",
          "Int4Array",
          "Text"
        ]
      }
    },
    "query": "\n            UPDATE prover_jobs_fri\n            SET\n                status = 'in_progress',\n                attempts = attempts + 1,\n                processing_started_at = NOW(),\n                updated_at = NOW(),\n                picked_by = $4\n            WHERE\n                id = (\n                    SELECT\n                        pj.id\n                    FROM\n                        (\n                            SELECT\n                                *\n                            FROM\n                                UNNEST($1::SMALLINT[], $2::SMALLINT[])\n                        ) AS tuple (circuit_id, ROUND)\n                        JOIN LATERAL (\n                            SELECT\n                                *\n                            FROM\n                                prover_jobs_fri AS pj\n                            WHERE\n                                pj.status = 'queued'\n                                AND pj.protocol_version = ANY ($3)\n                                AND pj.circuit_id = tuple.circuit_id\n                                AND pj.aggregation_round = tuple.round\n                            ORDER BY\n                                pj.l1_batch_number ASC,\n                                pj.id ASC\n                            LIMIT\n                                1\n                        ) AS pj ON TRUE\n                    ORDER BY\n                        pj.l1_batch_number ASC,\n                        pj.aggregation_round DESC,\n                        pj.id ASC\n                    LIMIT\n                        1\n                    FOR UPDATE\n                        SKIP LOCKED\n                )\n            RETURNING\n                prover_jobs_fri.id,\n                prover_jobs_fri.l1_batch_number,\n                prover_jobs_fri.circuit_id,\n                prover_jobs_fri.aggregation_round,\n                prover_jobs_fri.sequence_number,\n                prover_jobs_fri.depth,\n                prover_jobs_fri.is_node_final_proof\n            "
  },
  "e9ca863d6e77edd39a9fc55700a6686e655206601854799139c22c017a214744": {
    "describe": {
      "columns": [],
      "nullable": [],
      "parameters": {
        "Left": [
          "Int8",
          "Int2",
          "Int4",
          "Text",
          "Int4",
          "Int4"
        ]
      }
    },
    "query": "\n            INSERT INTO\n                node_aggregation_witness_jobs_fri (\n                    l1_batch_number,\n                    circuit_id,\n                    depth,\n                    aggregations_url,\n                    number_of_dependent_jobs,\n                    protocol_version,\n                    status,\n                    created_at,\n                    updated_at\n                )\n            VALUES\n                ($1, $2, $3, $4, $5, $6, 'waiting_for_proofs', NOW(), NOW())\n            ON CONFLICT (l1_batch_number, circuit_id, depth) DO\n            UPDATE\n            SET\n                updated_at = NOW()\n            "
  },
  "ea904aa930d602d33b6fbc1bf1178a8a0ec739f4ddec8ffeb3a87253aeb18d30": {
    "describe": {
      "columns": [],
      "nullable": [],
      "parameters": {
        "Left": [
          "Int8"
        ]
      }
    },
    "query": "\n            DELETE FROM miniblocks\n            WHERE\n                number > $1\n            "
  },
  "ec04b89218111a5dc8d5ade506ac3465e2211ef3013386feb12d4cc04e0eade9": {
    "describe": {
      "columns": [
        {
          "name": "id",
          "ordinal": 0,
          "type_info": "Int8"
        },
        {
          "name": "l1_batch_number",
          "ordinal": 1,
          "type_info": "Int8"
        },
        {
          "name": "circuit_id",
          "ordinal": 2,
          "type_info": "Int2"
        },
        {
          "name": "aggregation_round",
          "ordinal": 3,
          "type_info": "Int2"
        },
        {
          "name": "sequence_number",
          "ordinal": 4,
          "type_info": "Int4"
        },
        {
          "name": "depth",
          "ordinal": 5,
          "type_info": "Int4"
        },
        {
          "name": "is_node_final_proof",
          "ordinal": 6,
          "type_info": "Bool"
        }
      ],
      "nullable": [
        false,
        false,
        false,
        false,
        false,
        false,
        false
      ],
      "parameters": {
        "Left": [
          "Time",
          "Text",
          "Int8"
        ]
      }
    },
    "query": "\n            UPDATE prover_jobs_fri\n            SET\n                status = 'successful',\n                updated_at = NOW(),\n                time_taken = $1,\n                proof_blob_url = $2\n            WHERE\n                id = $3\n            RETURNING\n                prover_jobs_fri.id,\n                prover_jobs_fri.l1_batch_number,\n                prover_jobs_fri.circuit_id,\n                prover_jobs_fri.aggregation_round,\n                prover_jobs_fri.sequence_number,\n                prover_jobs_fri.depth,\n                prover_jobs_fri.is_node_final_proof\n            "
  },
  "edc61e1285bf6d3837acc67af4f15aaade450980719933089824eb8c494d64a4": {
    "describe": {
      "columns": [],
      "nullable": [],
      "parameters": {
        "Left": [
          "Time",
          "Int8"
        ]
      }
    },
    "query": "\n            UPDATE witness_inputs_fri\n            SET\n                status = 'successful',\n                updated_at = NOW(),\n                time_taken = $1\n            WHERE\n                l1_batch_number = $2\n            "
  },
  "ee17d2b3edfe705d14811e3938d4312b2b780563a9fde48bae5e51650475670f": {
    "describe": {
      "columns": [
        {
          "name": "id",
          "ordinal": 0,
          "type_info": "Int4"
        },
        {
          "name": "eth_tx_id",
          "ordinal": 1,
          "type_info": "Int4"
        },
        {
          "name": "tx_hash",
          "ordinal": 2,
          "type_info": "Text"
        },
        {
          "name": "created_at",
          "ordinal": 3,
          "type_info": "Timestamp"
        },
        {
          "name": "updated_at",
          "ordinal": 4,
          "type_info": "Timestamp"
        },
        {
          "name": "base_fee_per_gas",
          "ordinal": 5,
          "type_info": "Int8"
        },
        {
          "name": "priority_fee_per_gas",
          "ordinal": 6,
          "type_info": "Int8"
        },
        {
          "name": "confirmed_at",
          "ordinal": 7,
          "type_info": "Timestamp"
        },
        {
          "name": "signed_raw_tx",
          "ordinal": 8,
          "type_info": "Bytea"
        },
        {
          "name": "sent_at_block",
          "ordinal": 9,
          "type_info": "Int4"
        },
        {
          "name": "sent_at",
          "ordinal": 10,
          "type_info": "Timestamp"
        }
      ],
      "nullable": [
        false,
        false,
        false,
        false,
        false,
        false,
        false,
        true,
        true,
        true,
        true
      ],
      "parameters": {
        "Left": [
          "Int4"
        ]
      }
    },
    "query": "\n            SELECT\n                *\n            FROM\n                eth_txs_history\n            WHERE\n                eth_tx_id = $1\n            ORDER BY\n                created_at DESC\n            LIMIT\n                1\n            "
  },
  "ef331469f78c6ff68a254a15b55d056cc9bae25bc070c5de8424f88fab20e5ea": {
    "describe": {
      "columns": [
        {
          "name": "l1_batch_number",
          "ordinal": 0,
          "type_info": "Int8"
        },
        {
          "name": "l1_batch_tx_index",
          "ordinal": 1,
          "type_info": "Int4"
        }
      ],
      "nullable": [
        true,
        true
      ],
      "parameters": {
        "Left": [
          "Bytea"
        ]
      }
    },
    "query": "\n            SELECT\n                l1_batch_number,\n                l1_batch_tx_index\n            FROM\n                transactions\n            WHERE\n                hash = $1\n            "
  },
  "ef687be83e496d6647e4dfef9eabae63443c51deb818dd0affd1a0949b161737": {
    "describe": {
      "columns": [],
      "nullable": [],
      "parameters": {
        "Left": [
          "Int8",
          "Text",
          "Text"
        ]
      }
    },
    "query": "\n                INSERT INTO\n                    proof_compression_jobs_fri (l1_batch_number, fri_proof_blob_url, status, created_at, updated_at)\n                VALUES\n                    ($1, $2, $3, NOW(), NOW())\n                ON CONFLICT (l1_batch_number) DO NOTHING\n                "
  },
  "f012d0922265269746396dac8f25ff66f2c3b2b83d45360818a8782e56aa3d66": {
    "describe": {
      "columns": [
        {
          "name": "hashed_key?",
          "ordinal": 0,
          "type_info": "Bytea"
        },
        {
          "name": "value?",
          "ordinal": 1,
          "type_info": "Bytea"
        },
        {
          "name": "index",
          "ordinal": 2,
          "type_info": "Int8"
        }
      ],
      "nullable": [
        null,
        null,
        true
      ],
      "parameters": {
        "Left": [
          "Int8",
          "ByteaArray",
          "ByteaArray"
        ]
      }
    },
    "query": "\n            WITH\n                sl AS (\n                    SELECT\n                        (\n                            SELECT\n                                ARRAY[hashed_key, value] AS kv\n                            FROM\n                                storage_logs\n                            WHERE\n                                storage_logs.miniblock_number = $1\n                                AND storage_logs.hashed_key >= u.start_key\n                                AND storage_logs.hashed_key <= u.end_key\n                            ORDER BY\n                                storage_logs.hashed_key\n                            LIMIT\n                                1\n                        )\n                    FROM\n                        UNNEST($2::bytea[], $3::bytea[]) AS u (start_key, end_key)\n                )\n            SELECT\n                sl.kv[1] AS \"hashed_key?\",\n                sl.kv[2] AS \"value?\",\n                initial_writes.index\n            FROM\n                sl\n                LEFT OUTER JOIN initial_writes ON initial_writes.hashed_key = sl.kv[1]\n            "
  },
  "f1a90090c192d68367e799188356efe8d41759bbdcdd6d39db93208f2664f03a": {
    "describe": {
      "columns": [
        {
          "name": "index",
          "ordinal": 0,
          "type_info": "Int8"
        }
      ],
      "nullable": [
        false
      ],
      "parameters": {
        "Left": [
          "Bytea"
        ]
      }
    },
    "query": "\n            SELECT\n                INDEX\n            FROM\n                initial_writes\n            WHERE\n                hashed_key = $1\n            "
  },
  "f22c5d136fe68bbfcee60beb304cfdc050b85e6d773b13f9699f15c335d42593": {
    "describe": {
      "columns": [
        {
          "name": "l1_address",
          "ordinal": 0,
          "type_info": "Bytea"
        }
      ],
      "nullable": [
        false
      ],
      "parameters": {
        "Left": [
          "Numeric"
        ]
      }
    },
    "query": "\n                SELECT\n                    l1_address\n                FROM\n                    tokens\n                WHERE\n                    market_volume > $1\n                "
  },
  "f39372e37160df4897f62a800694867ed765dcb9dc60754df9df8700d4244bfb": {
    "describe": {
      "columns": [
        {
          "name": "l1_address",
          "ordinal": 0,
          "type_info": "Bytea"
        },
        {
          "name": "l2_address",
          "ordinal": 1,
          "type_info": "Bytea"
        },
        {
          "name": "name",
          "ordinal": 2,
          "type_info": "Varchar"
        },
        {
          "name": "symbol",
          "ordinal": 3,
          "type_info": "Varchar"
        },
        {
          "name": "decimals",
          "ordinal": 4,
          "type_info": "Int4"
        }
      ],
      "nullable": [
        false,
        false,
        false,
        false,
        false
      ],
      "parameters": {
        "Left": []
      }
    },
    "query": "\n                SELECT\n                    l1_address,\n                    l2_address,\n                    NAME,\n                    symbol,\n                    decimals\n                FROM\n                    tokens\n                WHERE\n                    well_known = TRUE\n                ORDER BY\n                    symbol\n                "
  },
  "f4362a61ab05af3d71a3232d2f017db60405a887f9f7fa0ca60aa7fc879ce630": {
    "describe": {
      "columns": [],
      "nullable": [],
      "parameters": {
        "Left": [
          "Text",
          "Text",
          "Int8"
        ]
      }
    },
    "query": "\n            UPDATE proof_compression_jobs_fri\n            SET\n                status = $1,\n                error = $2,\n                updated_at = NOW()\n            WHERE\n                l1_batch_number = $3\n            "
  },
  "f63586d59264eab7388ad1de823227ecaa45d76d1ba260074898fe57c059a15a": {
    "describe": {
      "columns": [
        {
          "name": "hash",
          "ordinal": 0,
          "type_info": "Bytea"
        },
        {
          "name": "is_priority",
          "ordinal": 1,
          "type_info": "Bool"
        },
        {
          "name": "full_fee",
          "ordinal": 2,
          "type_info": "Numeric"
        },
        {
          "name": "layer_2_tip_fee",
          "ordinal": 3,
          "type_info": "Numeric"
        },
        {
          "name": "initiator_address",
          "ordinal": 4,
          "type_info": "Bytea"
        },
        {
          "name": "nonce",
          "ordinal": 5,
          "type_info": "Int8"
        },
        {
          "name": "signature",
          "ordinal": 6,
          "type_info": "Bytea"
        },
        {
          "name": "input",
          "ordinal": 7,
          "type_info": "Bytea"
        },
        {
          "name": "data",
          "ordinal": 8,
          "type_info": "Jsonb"
        },
        {
          "name": "received_at",
          "ordinal": 9,
          "type_info": "Timestamp"
        },
        {
          "name": "priority_op_id",
          "ordinal": 10,
          "type_info": "Int8"
        },
        {
          "name": "l1_batch_number",
          "ordinal": 11,
          "type_info": "Int8"
        },
        {
          "name": "index_in_block",
          "ordinal": 12,
          "type_info": "Int4"
        },
        {
          "name": "error",
          "ordinal": 13,
          "type_info": "Varchar"
        },
        {
          "name": "gas_limit",
          "ordinal": 14,
          "type_info": "Numeric"
        },
        {
          "name": "gas_per_storage_limit",
          "ordinal": 15,
          "type_info": "Numeric"
        },
        {
          "name": "gas_per_pubdata_limit",
          "ordinal": 16,
          "type_info": "Numeric"
        },
        {
          "name": "tx_format",
          "ordinal": 17,
          "type_info": "Int4"
        },
        {
          "name": "created_at",
          "ordinal": 18,
          "type_info": "Timestamp"
        },
        {
          "name": "updated_at",
          "ordinal": 19,
          "type_info": "Timestamp"
        },
        {
          "name": "execution_info",
          "ordinal": 20,
          "type_info": "Jsonb"
        },
        {
          "name": "contract_address",
          "ordinal": 21,
          "type_info": "Bytea"
        },
        {
          "name": "in_mempool",
          "ordinal": 22,
          "type_info": "Bool"
        },
        {
          "name": "l1_block_number",
          "ordinal": 23,
          "type_info": "Int4"
        },
        {
          "name": "value",
          "ordinal": 24,
          "type_info": "Numeric"
        },
        {
          "name": "paymaster",
          "ordinal": 25,
          "type_info": "Bytea"
        },
        {
          "name": "paymaster_input",
          "ordinal": 26,
          "type_info": "Bytea"
        },
        {
          "name": "max_fee_per_gas",
          "ordinal": 27,
          "type_info": "Numeric"
        },
        {
          "name": "max_priority_fee_per_gas",
          "ordinal": 28,
          "type_info": "Numeric"
        },
        {
          "name": "effective_gas_price",
          "ordinal": 29,
          "type_info": "Numeric"
        },
        {
          "name": "miniblock_number",
          "ordinal": 30,
          "type_info": "Int8"
        },
        {
          "name": "l1_batch_tx_index",
          "ordinal": 31,
          "type_info": "Int4"
        },
        {
          "name": "refunded_gas",
          "ordinal": 32,
          "type_info": "Int8"
        },
        {
          "name": "l1_tx_mint",
          "ordinal": 33,
          "type_info": "Numeric"
        },
        {
          "name": "l1_tx_refund_recipient",
          "ordinal": 34,
          "type_info": "Bytea"
        },
        {
          "name": "upgrade_id",
          "ordinal": 35,
          "type_info": "Int4"
        }
      ],
      "nullable": [
        false,
        false,
        true,
        true,
        false,
        true,
        true,
        true,
        false,
        false,
        true,
        true,
        true,
        true,
        true,
        true,
        true,
        true,
        false,
        false,
        false,
        true,
        false,
        true,
        false,
        false,
        false,
        true,
        true,
        true,
        true,
        true,
        false,
        true,
        true,
        true
      ],
      "parameters": {
        "Left": [
          "Int8"
        ]
      }
    },
    "query": "\n            SELECT\n                *\n            FROM\n                transactions\n            WHERE\n                l1_batch_number = $1\n            ORDER BY\n                miniblock_number,\n                index_in_block\n            "
  },
  "f717ca5d0890759496739a678955e6f8b7f88a0894a7f9e27fc26f93997d37c7": {
    "describe": {
      "columns": [
        {
          "name": "l1_batch_number",
          "ordinal": 0,
          "type_info": "Int8"
        }
      ],
      "nullable": [
        false
      ],
      "parameters": {
        "Left": [
          "Text",
          "Text",
          "Text"
        ]
      }
    },
    "query": "\n            UPDATE proof_compression_jobs_fri\n            SET\n                status = $1,\n                attempts = attempts + 1,\n                updated_at = NOW(),\n                processing_started_at = NOW(),\n                picked_by = $3\n            WHERE\n                l1_batch_number = (\n                    SELECT\n                        l1_batch_number\n                    FROM\n                        proof_compression_jobs_fri\n                    WHERE\n                        status = $2\n                    ORDER BY\n                        l1_batch_number ASC\n                    LIMIT\n                        1\n                    FOR UPDATE\n                        SKIP LOCKED\n                )\n            RETURNING\n                proof_compression_jobs_fri.l1_batch_number\n            "
  },
  "f91790ae5cc4b087bf942ba52dd63a1e89945f8d5e0f4da42ecf6313c4f5967e": {
    "describe": {
      "columns": [
        {
          "name": "number",
          "ordinal": 0,
          "type_info": "Int8"
        }
      ],
      "nullable": [
        null
      ],
      "parameters": {
        "Left": []
      }
    },
    "query": "\n            SELECT\n                MIN(number) AS \"number\"\n            FROM\n                l1_batches\n            WHERE\n                hash IS NOT NULL\n            "
  },
  "f922c0718c9dda2f285f09cbabad425bac8ed3d2780c60c9b63afbcea131f9a0": {
    "describe": {
      "columns": [],
      "nullable": [],
      "parameters": {
        "Left": [
          "Bytea",
          "Jsonb"
        ]
      }
    },
    "query": "\n                INSERT INTO\n                    transaction_traces (tx_hash, trace, created_at, updated_at)\n                VALUES\n                    ($1, $2, NOW(), NOW())\n                "
  },
  "fcc108fd59203644ff86ded0505c7dfb7aad7261e5fc402d845aedc3b91a4e99": {
    "describe": {
      "columns": [
        {
          "name": "nonce!",
          "ordinal": 0,
          "type_info": "Int8"
        }
      ],
      "nullable": [
        true
      ],
      "parameters": {
        "Left": [
          "Bytea",
          "Int8"
        ]
      }
    },
    "query": "\n            SELECT\n                nonce AS \"nonce!\"\n            FROM\n                transactions\n            WHERE\n                initiator_address = $1\n                AND nonce >= $2\n                AND is_priority = FALSE\n                AND (\n                    miniblock_number IS NOT NULL\n                    OR error IS NULL\n                )\n            ORDER BY\n                nonce\n            "
  },
  "fcddeb96dcd1611dedb2091c1be304e8a35fd65bf37e976b7106f57c57e70b9b": {
    "describe": {
      "columns": [],
      "nullable": [],
      "parameters": {
        "Left": [
          "Text",
          "Int4",
          "Text"
        ]
      }
    },
    "query": "\n            UPDATE gpu_prover_queue_fri\n            SET\n                instance_status = 'available',\n                updated_at = NOW()\n            WHERE\n                instance_host = $1::TEXT::inet\n                AND instance_port = $2\n                AND instance_status = 'full'\n                AND zone = $3\n            "
  },
  "fde16cd2d3de03f4b61625fa453a58f82acd817932415f04bcbd05442ad80c2b": {
    "describe": {
      "columns": [
        {
          "name": "bytecode",
          "ordinal": 0,
          "type_info": "Bytea"
        }
      ],
      "nullable": [
        false
      ],
      "parameters": {
        "Left": [
          "Bytea",
          "Int8"
        ]
      }
    },
    "query": "\n                SELECT\n                    bytecode\n                FROM\n                    factory_deps\n                WHERE\n                    bytecode_hash = $1\n                    AND miniblock_number <= $2\n                "
  },
  "fdffa5841554286a924b217b5885d9ec9b3f628c3a4cf5e10580ea6e5e3a2429": {
    "describe": {
      "columns": [],
      "nullable": [],
      "parameters": {
        "Left": [
          "Int8"
        ]
      }
    },
    "query": "\n            UPDATE miniblocks\n            SET\n                l1_batch_number = $1\n            WHERE\n                l1_batch_number IS NULL\n            "
  },
  "fe501f86f4bf6c5b8ccc2e039a4eb09b538a67d1c39fda052c4f4ddb23ce0084": {
    "describe": {
      "columns": [
        {
          "name": "l2_to_l1_logs",
          "ordinal": 0,
          "type_info": "ByteaArray"
        }
      ],
      "nullable": [
        false
      ],
      "parameters": {
        "Left": [
          "Int8"
        ]
      }
    },
    "query": "\n            SELECT\n                l2_to_l1_logs\n            FROM\n                l1_batches\n            WHERE\n                number = $1\n            "
  }
}<|MERGE_RESOLUTION|>--- conflicted
+++ resolved
@@ -3469,8 +3469,6 @@
     },
     "query": "\n                UPDATE transactions\n                SET\n                    in_mempool = FALSE\n                FROM\n                    UNNEST($1::bytea[]) AS s (address)\n                WHERE\n                    transactions.in_mempool = TRUE\n                    AND transactions.initiator_address = s.address\n                "
   },
-<<<<<<< HEAD
-=======
   "31334f2878b1ac7d828d5bc22d65ef6676b2eac623c0f78634cae9072fe0498a": {
     "describe": {
       "columns": [],
@@ -3485,31 +3483,6 @@
     },
     "query": "\n            INSERT INTO\n                snapshots (\n                    l1_batch_number,\n                    storage_logs_filepaths,\n                    factory_deps_filepath,\n                    created_at,\n                    updated_at\n                )\n            VALUES\n                ($1, ARRAY_FILL(''::TEXT, ARRAY[$2::INTEGER]), $3, NOW(), NOW())\n            "
   },
-  "314f7e619a34efa89255a58c89f85d4402ff6005446bbded68c8d3dbca510f37": {
-    "describe": {
-      "columns": [],
-      "nullable": [],
-      "parameters": {
-        "Left": [
-          "Int8",
-          "Int8",
-          "Bytea",
-          "Int4",
-          "Int4",
-          "Numeric",
-          "Int8",
-          "Int8",
-          "Int8",
-          "Bytea",
-          "Bytea",
-          "Int4",
-          "Int8"
-        ]
-      }
-    },
-    "query": "\n            INSERT INTO\n                miniblocks (\n                    number,\n                    timestamp,\n                    hash,\n                    l1_tx_count,\n                    l2_tx_count,\n                    base_fee_per_gas,\n                    l1_gas_price,\n                    l2_fair_gas_price,\n                    gas_per_pubdata_limit,\n                    bootloader_code_hash,\n                    default_aa_code_hash,\n                    protocol_version,\n                    virtual_blocks,\n                    created_at,\n                    updated_at\n                )\n            VALUES\n                ($1, $2, $3, $4, $5, $6, $7, $8, $9, $10, $11, $12, $13, NOW(), NOW())\n            "
-  },
->>>>>>> 24054454
   "31f12a8c44124bb2ce31889ac5295f3823926f69cb1d54874878e6d6c301bfd8": {
     "describe": {
       "columns": [
@@ -4062,25 +4035,6 @@
     },
     "query": "\n            UPDATE scheduler_witness_jobs_fri\n            SET\n                status = 'queued'\n            WHERE\n                l1_batch_number = $1\n                AND status != 'successful'\n                AND status != 'in_progress'\n            "
   },
-<<<<<<< HEAD
-  "40c82325e05572db9c3a4ca8cc347617ed18495ef147b3ecfacdd89f54957b6a": {
-    "describe": {
-      "columns": [],
-      "nullable": [],
-      "parameters": {
-        "Left": [
-          "Int4",
-          "Int8",
-          "Bytea",
-          "Bytea",
-          "Bytea",
-          "Bytea",
-          "Bytea"
-        ]
-      }
-    },
-    "query": "\n            INSERT INTO\n                prover_protocol_versions (\n                    id,\n                    timestamp,\n                    recursion_scheduler_level_vk_hash,\n                    recursion_node_level_vk_hash,\n                    recursion_leaf_level_vk_hash,\n                    recursion_circuits_set_vks_hash,\n                    verifier_address,\n                    created_at\n                )\n            VALUES\n                ($1, $2, $3, $4, $5, $6, $7, NOW())\n            "
-  },
   "413005888afbc49f72bc6f06107811b4df3fd9d3d6c45a17b011983c8f48799d": {
     "describe": {
       "columns": [
@@ -4179,8 +4133,6 @@
     },
     "query": "\n            SELECT\n                miniblocks.number,\n                COALESCE(\n                    miniblocks.l1_batch_number,\n                    (\n                        SELECT\n                            (MAX(number) + 1)\n                        FROM\n                            l1_batches\n                    )\n                ) AS \"l1_batch_number!\",\n                (\n                    SELECT\n                        MAX(m2.number)\n                    FROM\n                        miniblocks m2\n                    WHERE\n                        miniblocks.l1_batch_number = m2.l1_batch_number\n                ) AS \"last_batch_miniblock?\",\n                miniblocks.timestamp,\n                miniblocks.l1_gas_price,\n                miniblocks.l2_fair_gas_price,\n                miniblocks.fair_pubdata_price,\n                miniblocks.bootloader_code_hash,\n                miniblocks.default_aa_code_hash,\n                miniblocks.virtual_blocks,\n                miniblocks.hash,\n                miniblocks.consensus,\n                miniblocks.protocol_version AS \"protocol_version!\",\n                l1_batches.fee_account_address AS \"fee_account_address?\"\n            FROM\n                miniblocks\n                LEFT JOIN l1_batches ON miniblocks.l1_batch_number = l1_batches.number\n            WHERE\n                miniblocks.number = $1\n            "
   },
-=======
->>>>>>> 24054454
   "41c9f45d6eb727aafad0d8c18024cee5c602d275bb812022cc8fdabf0a60e151": {
     "describe": {
       "columns": [
@@ -5565,9 +5517,6 @@
     "describe": {
       "columns": [
         {
-<<<<<<< HEAD
-          "name": "id",
-=======
           "name": "is_replaced!",
           "ordinal": 0,
           "type_info": "Bool"
@@ -5575,277 +5524,6 @@
       ],
       "nullable": [
         null
-      ],
-      "parameters": {
-        "Left": [
-          "Bytea",
-          "Bytea",
-          "Int8",
-          "Bytea",
-          "Numeric",
-          "Numeric",
-          "Numeric",
-          "Numeric",
-          "Bytea",
-          "Jsonb",
-          "Int4",
-          "Bytea",
-          "Numeric",
-          "Bytea",
-          "Bytea",
-          "Int8",
-          "Int4",
-          "Int4",
-          "Timestamp"
-        ]
-      }
-    },
-    "query": "\n                INSERT INTO\n                    transactions (\n                        hash,\n                        is_priority,\n                        initiator_address,\n                        nonce,\n                        signature,\n                        gas_limit,\n                        max_fee_per_gas,\n                        max_priority_fee_per_gas,\n                        gas_per_pubdata_limit,\n                        input,\n                        data,\n                        tx_format,\n                        contract_address,\n                        value,\n                        paymaster,\n                        paymaster_input,\n                        execution_info,\n                        received_at,\n                        created_at,\n                        updated_at\n                    )\n                VALUES\n                    (\n                        $1,\n                        FALSE,\n                        $2,\n                        $3,\n                        $4,\n                        $5,\n                        $6,\n                        $7,\n                        $8,\n                        $9,\n                        $10,\n                        $11,\n                        $12,\n                        $13,\n                        $14,\n                        $15,\n                        JSONB_BUILD_OBJECT('gas_used', $16::BIGINT, 'storage_writes', $17::INT, 'contracts_used', $18::INT),\n                        $19,\n                        NOW(),\n                        NOW()\n                    )\n                ON CONFLICT (initiator_address, nonce) DO\n                UPDATE\n                SET\n                    hash = $1,\n                    signature = $4,\n                    gas_limit = $5,\n                    max_fee_per_gas = $6,\n                    max_priority_fee_per_gas = $7,\n                    gas_per_pubdata_limit = $8,\n                    input = $9,\n                    data = $10,\n                    tx_format = $11,\n                    contract_address = $12,\n                    value = $13,\n                    paymaster = $14,\n                    paymaster_input = $15,\n                    execution_info = JSONB_BUILD_OBJECT('gas_used', $16::BIGINT, 'storage_writes', $17::INT, 'contracts_used', $18::INT),\n                    in_mempool = FALSE,\n                    received_at = $19,\n                    created_at = NOW(),\n                    updated_at = NOW(),\n                    error = NULL\n                WHERE\n                    transactions.is_priority = FALSE\n                    AND transactions.miniblock_number IS NULL\n                RETURNING\n                    (\n                        SELECT\n                            hash\n                        FROM\n                            transactions\n                        WHERE\n                            transactions.initiator_address = $2\n                            AND transactions.nonce = $3\n                    ) IS NOT NULL AS \"is_replaced!\"\n                "
-  },
-  "6ae2ed34230beae0e86c584e293e7ee767e4c98706246eb113498c0f817f5f38": {
-    "describe": {
-      "columns": [],
-      "nullable": [],
-      "parameters": {
-        "Left": [
-          "Text",
-          "Int4",
-          "Int2",
-          "Text"
-        ]
-      }
-    },
-    "query": "\n            INSERT INTO\n                gpu_prover_queue_fri (\n                    instance_host,\n                    instance_port,\n                    instance_status,\n                    specialized_prover_group_id,\n                    zone,\n                    created_at,\n                    updated_at\n                )\n            VALUES\n                (CAST($1::TEXT AS inet), $2, 'available', $3, $4, NOW(), NOW())\n            ON CONFLICT (instance_host, instance_port, zone) DO\n            UPDATE\n            SET\n                instance_status = 'available',\n                specialized_prover_group_id = $3,\n                zone = $4,\n                updated_at = NOW()\n            "
-  },
-  "6b327df84d2b3b31d02db35fd5d91a8d67abcdb743a619ed0d1b9c16206a3c20": {
-    "describe": {
-      "columns": [],
-      "nullable": [],
-      "parameters": {
-        "Left": []
-      }
-    },
-    "query": "\n            DELETE FROM eth_txs\n            WHERE\n                id >= (\n                    SELECT\n                        MIN(id)\n                    FROM\n                        eth_txs\n                    WHERE\n                        has_failed = TRUE\n                )\n            "
-  },
-  "6bd3094be764e6378fe52b5bb533260b49ce42daaf9dbe8075daf0a8e0ad9914": {
-    "describe": {
-      "columns": [],
-      "nullable": [],
-      "parameters": {
-        "Left": []
-      }
-    },
-    "query": "\n            DELETE FROM basic_witness_input_producer_jobs\n            "
-  },
-  "6c0d03b1fbe6f47546bc34c6b2eab01cb2c55bf86d2c8c99abb1b7ca21cf75c0": {
-    "describe": {
-      "columns": [],
-      "nullable": [],
-      "parameters": {
-        "Left": [
-          "Int4"
-        ]
-      }
-    },
-    "query": "\n            UPDATE miniblocks\n            SET\n                protocol_version = $1\n            WHERE\n                l1_batch_number IS NULL\n            "
-  },
-  "6ccb3beec0624153ef2e7bff61ba896e34b757421fca9682aecb3a98b54695a6": {
-    "describe": {
-      "columns": [
-        {
-          "name": "number",
->>>>>>> 24054454
-          "ordinal": 0,
-          "type_info": "Int8"
-        },
-        {
-<<<<<<< HEAD
-          "name": "l1_batch_number",
-=======
-          "name": "timestamp",
->>>>>>> 24054454
-          "ordinal": 1,
-          "type_info": "Int8"
-        },
-        {
-<<<<<<< HEAD
-          "name": "circuit_type",
-          "ordinal": 2,
-          "type_info": "Text"
-        },
-        {
-          "name": "prover_input",
-          "ordinal": 3,
-          "type_info": "Bytea"
-        },
-        {
-          "name": "status",
-          "ordinal": 4,
-          "type_info": "Text"
-        },
-        {
-          "name": "error",
-          "ordinal": 5,
-          "type_info": "Text"
-        },
-        {
-          "name": "processing_started_at",
-          "ordinal": 6,
-          "type_info": "Timestamp"
-        },
-        {
-          "name": "created_at",
-          "ordinal": 7,
-          "type_info": "Timestamp"
-        },
-        {
-          "name": "updated_at",
-          "ordinal": 8,
-          "type_info": "Timestamp"
-        },
-        {
-          "name": "time_taken",
-          "ordinal": 9,
-          "type_info": "Time"
-        },
-        {
-          "name": "aggregation_round",
-=======
-          "name": "hash",
-          "ordinal": 2,
-          "type_info": "Bytea"
-        },
-        {
-          "name": "l1_tx_count",
-          "ordinal": 3,
-          "type_info": "Int4"
-        },
-        {
-          "name": "l2_tx_count",
-          "ordinal": 4,
-          "type_info": "Int4"
-        },
-        {
-          "name": "base_fee_per_gas",
-          "ordinal": 5,
-          "type_info": "Numeric"
-        },
-        {
-          "name": "l1_gas_price",
-          "ordinal": 6,
-          "type_info": "Int8"
-        },
-        {
-          "name": "l2_fair_gas_price",
-          "ordinal": 7,
-          "type_info": "Int8"
-        },
-        {
-          "name": "bootloader_code_hash",
-          "ordinal": 8,
-          "type_info": "Bytea"
-        },
-        {
-          "name": "default_aa_code_hash",
-          "ordinal": 9,
-          "type_info": "Bytea"
-        },
-        {
-          "name": "protocol_version",
->>>>>>> 24054454
-          "ordinal": 10,
-          "type_info": "Int4"
-        },
-        {
-<<<<<<< HEAD
-          "name": "result",
-          "ordinal": 11,
-          "type_info": "Bytea"
-        },
-        {
-          "name": "sequence_number",
-          "ordinal": 12,
-          "type_info": "Int4"
-        },
-        {
-          "name": "attempts",
-          "ordinal": 13,
-          "type_info": "Int4"
-        },
-        {
-          "name": "circuit_input_blob_url",
-          "ordinal": 14,
-          "type_info": "Text"
-        },
-        {
-          "name": "proccesed_by",
-          "ordinal": 15,
-          "type_info": "Text"
-        },
-        {
-          "name": "is_blob_cleaned",
-          "ordinal": 16,
-          "type_info": "Bool"
-        },
-        {
-          "name": "protocol_version",
-          "ordinal": 17,
-          "type_info": "Int4"
-=======
-          "name": "virtual_blocks",
-          "ordinal": 11,
-          "type_info": "Int8"
->>>>>>> 24054454
-        }
-      ],
-      "nullable": [
-        false,
-        false,
-        false,
-        false,
-        false,
-<<<<<<< HEAD
-        true,
-        true,
-        false,
-=======
->>>>>>> 24054454
-        false,
-        false,
-        false,
-        true,
-<<<<<<< HEAD
-        false,
-        false,
-        true,
-        true,
-        false,
-        true
-      ],
-      "parameters": {
-        "Left": [
-          "Int8"
-        ]
-      }
-    },
-    "query": "\n                SELECT\n                    *\n                FROM\n                    prover_jobs\n                WHERE\n                    id = $1\n                "
-  },
-  "68c891ee9d71cffe709731f2804b734d5d255e36e48668b3bfc25a0f86ea52e7": {
-    "describe": {
-      "columns": [
-        {
-          "name": "is_replaced!",
-          "ordinal": 0,
-          "type_info": "Bool"
-        }
-      ],
-      "nullable": [
-        null
-=======
-        true,
-        true,
-        false
->>>>>>> 24054454
       ],
       "parameters": {
         "Left": [
